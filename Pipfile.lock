{
    "_meta": {
        "hash": {
<<<<<<< HEAD
            "sha256": "d22332e830db3c3458eab7f0ea76fad477706b37eb52d49d5fc567d06b6e4c69"
=======
            "sha256": "b7f6663df5ac23e476810cf24554c00015e9d8dcaf3e8241f7d0ec92b2faabdb"
>>>>>>> 9a7afac0
        },
        "pipfile-spec": 6,
        "requires": {
            "python_version": "3.6"
        },
        "sources": [
            {
                "name": "pypi",
                "url": "https://pypi.org/simple",
                "verify_ssl": true
            }
        ]
    },
    "default": {
        "atomicwrites": {
            "hashes": [
                "sha256:03472c30eb2c5d1ba9227e4c2ca66ab8287fbfbbda3888aa93dc2e28fc6811b4",
                "sha256:75a9445bac02d8d058d5e1fe689654ba5a6556a1dfd8ce6ec55a0ed79866cfa6"
            ],
            "version": "==1.3.0"
        },
        "attrs": {
            "hashes": [
                "sha256:69c0dbf2ed392de1cb5ec704444b08a5ef81680a61cb899dc08127123af36a79",
                "sha256:f0b870f674851ecbfbbbd364d6b5cbdff9dcedbc7f3f5e18a6891057f21fe399"
            ],
            "version": "==19.1.0"
        },
        "certifi": {
            "hashes": [
                "sha256:339dc09518b07e2fa7eda5450740925974815557727d6bd35d319c1524a04a4c",
                "sha256:6d58c986d22b038c8c0df30d639f23a3e6d172a05c3583e766f4c0b785c0986a"
            ],
            "index": "pypi",
            "version": "==2018.10.15"
        },
        "chardet": {
            "hashes": [
                "sha256:84ab92ed1c4d4f16916e05906b6b75a6c0fb5db821cc65e70cbd64a3e2a5eaae",
                "sha256:fc323ffcaeaed0e0a02bf4d117757b98aed530d9ed4531e3e15460124c106691"
            ],
            "version": "==3.0.4"
        },
        "click": {
            "hashes": [
                "sha256:2335065e6395b9e67ca716de5f7526736bfa6ceead690adf616d925bdc622b13",
                "sha256:5b94b49521f6456670fdb30cd82a4eca9412788a93fa6dd6df72c94d5a8ff2d7"
            ],
            "version": "==7.0"
        },
        "clickclick": {
            "hashes": [
                "sha256:4a890aaa9c3990cfabd446294eb34e3dc89701101ac7b41c1bff85fc210f6d23",
                "sha256:ab8f229fb9906a86634bdfc6fabfc2b665f44804170720db4f6e1d98f8a58f3d"
            ],
            "version": "==1.2.2"
        },
        "connexion": {
            "hashes": [
                "sha256:0fce66b7bb76a5c42e580982d09b73d209d5ea324ae366193c6e0ce9199ce71d",
                "sha256:52bee0bc60edffa2ee6e0a9efc3d1cb1ea6b93df0147534caade612ac34e8036"
            ],
            "index": "pypi",
            "version": "==2.3.0"
<<<<<<< HEAD
        },
        "coverage": {
            "hashes": [
                "sha256:3684fabf6b87a369017756b551cef29e505cb155ddb892a7a29277b978da88b9",
                "sha256:39e088da9b284f1bd17c750ac672103779f7954ce6125fd4382134ac8d152d74",
                "sha256:3c205bc11cc4fcc57b761c2da73b9b72a59f8d5ca89979afb0c1c6f9e53c7390",
                "sha256:465ce53a8c0f3a7950dfb836438442f833cf6663d407f37d8c52fe7b6e56d7e8",
                "sha256:48020e343fc40f72a442c8a1334284620f81295256a6b6ca6d8aa1350c763bbe",
                "sha256:5296fc86ab612ec12394565c500b412a43b328b3907c0d14358950d06fd83baf",
                "sha256:5f61bed2f7d9b6a9ab935150a6b23d7f84b8055524e7be7715b6513f3328138e",
                "sha256:68a43a9f9f83693ce0414d17e019daee7ab3f7113a70c79a3dd4c2f704e4d741",
                "sha256:6b8033d47fe22506856fe450470ccb1d8ba1ffb8463494a15cfc96392a288c09",
                "sha256:7ad7536066b28863e5835e8cfeaa794b7fe352d99a8cded9f43d1161be8e9fbd",
                "sha256:7bacb89ccf4bedb30b277e96e4cc68cd1369ca6841bde7b005191b54d3dd1034",
                "sha256:839dc7c36501254e14331bcb98b27002aa415e4af7ea039d9009409b9d2d5420",
                "sha256:8f9a95b66969cdea53ec992ecea5406c5bd99c9221f539bca1e8406b200ae98c",
                "sha256:932c03d2d565f75961ba1d3cec41ddde00e162c5b46d03f7423edcb807734eab",
                "sha256:988529edadc49039d205e0aa6ce049c5ccda4acb2d6c3c5c550c17e8c02c05ba",
                "sha256:998d7e73548fe395eeb294495a04d38942edb66d1fa61eb70418871bc621227e",
                "sha256:9de60893fb447d1e797f6bf08fdf0dbcda0c1e34c1b06c92bd3a363c0ea8c609",
                "sha256:9e80d45d0c7fcee54e22771db7f1b0b126fb4a6c0a2e5afa72f66827207ff2f2",
                "sha256:a545a3dfe5082dc8e8c3eb7f8a2cf4f2870902ff1860bd99b6198cfd1f9d1f49",
                "sha256:a5d8f29e5ec661143621a8f4de51adfb300d7a476224156a39a392254f70687b",
                "sha256:aca06bfba4759bbdb09bf52ebb15ae20268ee1f6747417837926fae990ebc41d",
                "sha256:bb23b7a6fd666e551a3094ab896a57809e010059540ad20acbeec03a154224ce",
                "sha256:bfd1d0ae7e292105f29d7deaa9d8f2916ed8553ab9d5f39ec65bcf5deadff3f9",
                "sha256:c62ca0a38958f541a73cf86acdab020c2091631c137bd359c4f5bddde7b75fd4",
                "sha256:c709d8bda72cf4cd348ccec2a4881f2c5848fd72903c185f363d361b2737f773",
                "sha256:c968a6aa7e0b56ecbd28531ddf439c2ec103610d3e2bf3b75b813304f8cb7723",
                "sha256:df785d8cb80539d0b55fd47183264b7002077859028dfe3070cf6359bf8b2d9c",
                "sha256:f406628ca51e0ae90ae76ea8398677a921b36f0bd71aab2099dfed08abd0322f",
                "sha256:f46087bbd95ebae244a0eda01a618aff11ec7a069b15a3ef8f6b520db523dcf1",
                "sha256:f8019c5279eb32360ca03e9fac40a12667715546eed5c5eb59eb381f2f501260",
                "sha256:fc5f4d209733750afd2714e9109816a29500718b32dd9a5db01c0cb3a019b96a"
            ],
            "version": "==4.5.3"
        },
        "coveralls": {
            "hashes": [
                "sha256:baa26648430d5c2225ab12d7e2067f75597a4b967034bba7e3d5ab7501d207a1",
                "sha256:ff9b7823b15070f26f654837bb02a201d006baaf2083e0514ffd3b34a3ffed81"
            ],
            "index": "pypi",
            "version": "==1.7.0"
=======
>>>>>>> 9a7afac0
        },
        "crate": {
            "hashes": [
                "sha256:97daad2626c2fc028dd46e188a41b0fa4758165f519984d3a3ee8b4a9e3f7a68",
                "sha256:ff0ed3b55b9d33cc6a7f6f2b765a17b2c098b1c94bab979efa2b843d90243efc"
            ],
            "index": "pypi",
            "version": "==0.23.0"
        },
        "decorator": {
            "hashes": [
                "sha256:86156361c50488b84a3f148056ea716ca587df2f0de1d34750d35c21312725de",
                "sha256:f069f3a01830ca754ba5258fde2278454a0b5b79e0d7f5c13b3b97e57d4acff6"
            ],
            "version": "==4.4.0"
        },
        "docopt": {
            "hashes": [
                "sha256:49b3a825280bd66b3aa83585ef59c4a8c82f2c8a522dbe754a8bc8d08c85c491"
            ],
            "version": "==0.6.2"
        },
        "flask": {
            "hashes": [
                "sha256:2ea22336f6d388b4b242bc3abf8a01244a8aa3e236e7407469ef78c16ba355dd",
                "sha256:6c02dbaa5a9ef790d8219bdced392e2d549c10cd5a5ba4b6aa65126b2271af29"
            ],
            "index": "pypi",
            "version": "==0.12.4"
        },
        "future": {
            "hashes": [
                "sha256:67045236dcfd6816dc439556d009594abf643e5eb48992e36beac09c2ca659b8"
            ],
            "version": "==0.17.1"
        },
        "geocoder": {
            "hashes": [
                "sha256:a733e1dfbce3f4e1a526cac03aadcedb8ed1239cf55bd7f3a23c60075121a834",
                "sha256:c9925374c961577d0aee403b09e6f8ea1971d913f011f00ca70c76beaf7a77e7"
            ],
            "index": "pypi",
            "version": "==1.38.1"
        },
        "geojson": {
            "hashes": [
                "sha256:b175e00a76d923d6e7409de0784c147adcdd6e04b311b1d405895a4db3612c9d",
                "sha256:b2bfb5c8e6b4b0c55dd139996317145aa8526146b3f8570586f9613c527a648a"
            ],
            "index": "pypi",
            "version": "==2.4.1"
        },
        "geomet": {
            "hashes": [
                "sha256:f5ea069d01afecaab0c66a1ca516e2716a64aeecfa65021d15bc3b1d9aaa35e4"
            ],
            "index": "pypi",
            "version": "==0.2.0.post2"
        },
        "idna": {
            "hashes": [
                "sha256:c357b3f628cf53ae2c4c05627ecc484553142ca23264e593d327bcde5e9c3407",
                "sha256:ea8b7f6188e6fa117537c3df7da9fc686d485087abf6ac197f9c46432f7e4a3c"
            ],
            "version": "==2.8"
        },
        "importlib-metadata": {
            "hashes": [
                "sha256:6dfd58dfe281e8d240937776065dd3624ad5469c835248219bd16cf2e12dbeb7",
                "sha256:cb6ee23b46173539939964df59d3d72c3e0c1b5d54b84f1d8a7e912fe43612db"
            ],
            "version": "==0.18"
        },
        "inflection": {
            "hashes": [
                "sha256:18ea7fb7a7d152853386523def08736aa8c32636b047ade55f7578c4edeb16ca"
            ],
            "version": "==0.3.1"
        },
        "influxdb": {
            "hashes": [
                "sha256:e3790474fa6d3e39043471a2a79b3309e9a47c63c0803a8810241bc8ce056b18",
                "sha256:f3a42266705544f4bda721ac293aa1f1e76a5140dd9fda55cdd1b2b6678cd7f4"
            ],
            "index": "pypi",
            "version": "==4.1.1"
        },
        "itsdangerous": {
            "hashes": [
                "sha256:321b033d07f2a4136d3ec762eac9f16a10ccd60f53c0c91af90217ace7ba1f19",
                "sha256:b12271b2047cb23eeb98c8b5622e2e5c5e9abd9784a153e9d8ef9cb4dd09d749"
            ],
            "version": "==1.1.0"
        },
        "jinja2": {
            "hashes": [
                "sha256:065c4f02ebe7f7cf559e49ee5a95fb800a9e4528727aec6f24402a5374c65013",
                "sha256:14dd6caf1527abb21f08f86c784eac40853ba93edb79552aa1e4b8aef1b61c7b"
            ],
            "version": "==2.10.1"
        },
        "jsonschema": {
            "hashes": [
                "sha256:000e68abd33c972a5248544925a0cae7d1125f9bf6c58280d37546b946769a08",
                "sha256:6ff5f3180870836cae40f06fa10419f557208175f13ad7bc26caa77beb1f6e02"
            ],
            "version": "==2.6.0"
        },
        "markupsafe": {
            "hashes": [
                "sha256:00bc623926325b26bb9605ae9eae8a215691f33cae5df11ca5424f06f2d1f473",
                "sha256:09027a7803a62ca78792ad89403b1b7a73a01c8cb65909cd876f7fcebd79b161",
                "sha256:09c4b7f37d6c648cb13f9230d847adf22f8171b1ccc4d5682398e77f40309235",
                "sha256:1027c282dad077d0bae18be6794e6b6b8c91d58ed8a8d89a89d59693b9131db5",
                "sha256:24982cc2533820871eba85ba648cd53d8623687ff11cbb805be4ff7b4c971aff",
                "sha256:29872e92839765e546828bb7754a68c418d927cd064fd4708fab9fe9c8bb116b",
                "sha256:43a55c2930bbc139570ac2452adf3d70cdbb3cfe5912c71cdce1c2c6bbd9c5d1",
                "sha256:46c99d2de99945ec5cb54f23c8cd5689f6d7177305ebff350a58ce5f8de1669e",
                "sha256:500d4957e52ddc3351cabf489e79c91c17f6e0899158447047588650b5e69183",
                "sha256:535f6fc4d397c1563d08b88e485c3496cf5784e927af890fb3c3aac7f933ec66",
                "sha256:62fe6c95e3ec8a7fad637b7f3d372c15ec1caa01ab47926cfdf7a75b40e0eac1",
                "sha256:6dd73240d2af64df90aa7c4e7481e23825ea70af4b4922f8ede5b9e35f78a3b1",
                "sha256:717ba8fe3ae9cc0006d7c451f0bb265ee07739daf76355d06366154ee68d221e",
                "sha256:79855e1c5b8da654cf486b830bd42c06e8780cea587384cf6545b7d9ac013a0b",
                "sha256:7c1699dfe0cf8ff607dbdcc1e9b9af1755371f92a68f706051cc8c37d447c905",
                "sha256:88e5fcfb52ee7b911e8bb6d6aa2fd21fbecc674eadd44118a9cc3863f938e735",
                "sha256:8defac2f2ccd6805ebf65f5eeb132adcf2ab57aa11fdf4c0dd5169a004710e7d",
                "sha256:98c7086708b163d425c67c7a91bad6e466bb99d797aa64f965e9d25c12111a5e",
                "sha256:9add70b36c5666a2ed02b43b335fe19002ee5235efd4b8a89bfcf9005bebac0d",
                "sha256:9bf40443012702a1d2070043cb6291650a0841ece432556f784f004937f0f32c",
                "sha256:ade5e387d2ad0d7ebf59146cc00c8044acbd863725f887353a10df825fc8ae21",
                "sha256:b00c1de48212e4cc9603895652c5c410df699856a2853135b3967591e4beebc2",
                "sha256:b1282f8c00509d99fef04d8ba936b156d419be841854fe901d8ae224c59f0be5",
                "sha256:b2051432115498d3562c084a49bba65d97cf251f5a331c64a12ee7e04dacc51b",
                "sha256:ba59edeaa2fc6114428f1637ffff42da1e311e29382d81b339c1817d37ec93c6",
                "sha256:c8716a48d94b06bb3b2524c2b77e055fb313aeb4ea620c8dd03a105574ba704f",
                "sha256:cd5df75523866410809ca100dc9681e301e3c27567cf498077e8551b6d20e42f",
                "sha256:e249096428b3ae81b08327a63a485ad0878de3fb939049038579ac0ef61e17e7"
            ],
            "version": "==1.1.1"
        },
        "more-itertools": {
            "hashes": [
<<<<<<< HEAD
                "sha256:3ad685ff8512bf6dc5a8b82ebf73543999b657eded8c11803d9ba6b648986f4d",
                "sha256:8bb43d1f51ecef60d81854af61a3a880555a14643691cc4b64a6ee269c78f09a"
            ],
            "version": "==7.1.0"
        },
        "openapi-spec-validator": {
            "hashes": [
                "sha256:5d0f22167810c32e771fa7e4aab6ef26d09233b70817f4d84f9c13bd9a522a37",
                "sha256:77c4fb47fe8a7dd527c7433861638221eb416827dc1c5c983505c0a38ca6e9eb",
                "sha256:873aad19e68c8eeceb9922840f39e671e8ce62b2587f18b4f66f306d9eed8bd9"
            ],
            "version": "==0.2.7"
=======
                "sha256:409cd48d4db7052af495b09dec721011634af3753ae1ef92d2b32f73a745f832",
                "sha256:92b8c4b06dac4f0611c0729b2f2ede52b2e1bac1ab48f089c7ddc12e26bb60c4"
            ],
            "version": "==7.2.0"
        },
        "openapi-spec-validator": {
            "hashes": [
                "sha256:0caacd9829e9e3051e830165367bf58d436d9487b29a09220fa7edb9f47ff81b",
                "sha256:d4da8aef72bf5be40cf0df444abd20009a41baf9048a8e03750c07a934f1bdd8",
                "sha256:e489c7a273284bc78277ac22791482e8058d323b4a265015e9fcddf6a8045bcd"
            ],
            "version": "==0.2.8"
        },
        "pg8000": {
            "hashes": [
                "sha256:e4c2b173178ba41bba19366b9cdeced91fecec2caf31c7ece719138633213cca",
                "sha256:eebcb4176a7e407987e525a07454882f611985e0becb2b73f76efb93bbdc0aab"
            ],
            "index": "pypi",
            "version": "==1.13.2"
>>>>>>> 9a7afac0
        },
        "pluggy": {
            "hashes": [
                "sha256:0825a152ac059776623854c1543d65a4ad408eb3d33ee114dff91e57ec6ae6fc",
                "sha256:b9817417e95936bf75d85d3f8767f7df6cdde751fc40aed3bb3074cbcb77757c"
            ],
            "version": "==0.12.0"
        },
        "py": {
            "hashes": [
                "sha256:64f65755aee5b381cea27766a3a147c3f15b9b6b9ac88676de66ba2ae36793fa",
                "sha256:dc639b046a6e2cff5bbe40194ad65936d6ba360b52b3c3fe1d08a82dd50b5e53"
            ],
            "version": "==1.8.0"
        },
        "pymongo": {
            "hashes": [
                "sha256:32421df60d06f479d71b6b539642e410ece3006e8910688e68df962c8eb40a21",
                "sha256:324b22a8443e11faca44c96b20e7ec8a9e59a1e664457edeeb4f796080b31cde",
                "sha256:4505ff8b7923dd7a8bed1bf25c9c4d0df5ab0b8b2821f2296533f2149a55f401",
                "sha256:460b224681ea711e48e3638d15be2249024031b7dcb9622ba19c2e85bd5a26cc",
                "sha256:47473b70c5f3cd5ddd2c49ab3b9ceafdafbbed5bc963f147df22a9343d7978f5",
                "sha256:49375839af76834e9c5c3cc78c78386873fd0b2ad9a0860a7dc4ec9fe73af9dd",
                "sha256:4a65f0f71ece86c860d30a1436b646db8ea32aec518845ef2903ca569faec32e",
                "sha256:530621906c5dd6d27305b39c4e017701e5f4299aa68b93cde70eb985f94ca26f",
                "sha256:54f4770b5810e8dc3cbeed675874195f02bb2bc4e95a9d665068edfb3baff4f7",
                "sha256:5ed9382410e938b0ff76041c34018210504729a83bcf4f6a70c7092c28169f6f",
                "sha256:61cad83637ae12c1c825130d7f9325cd6c162e3a64e8747a8144866020be3ff4",
                "sha256:61e8e1c58b4fdf47ab79b7c7db8bb022c1e40b3b5fcbbaeea5fc94dc5c75638d",
                "sha256:6e04e496af7d156b66cce70460011c621ecbadf5dcdce325c7acbb3cd6ea245d",
                "sha256:7ef89ec435e89da902451dde6845066fe2770befaf0301fe2a1ac426b51fced3",
                "sha256:854e8425e5eb775ccfffad04ecd094c99923d60a2c2d49babb5c435e836a91fa",
                "sha256:9569796d48498e4db4e1d56284b626a8ed15f641ce3a8b2085f06bb03f4c2c88",
                "sha256:9d50c99c6388863cbfdc5db9bad62e3a7c2e5fc151554a07c7f3c2530334a34f",
                "sha256:9ea016c2c011df21f77c1f806ce45129a344ba2d414bd50f9e065b13a4a134be",
                "sha256:a8421f0823174888fb12a5fa675322e756499d71e77ff712b4412d4b8f3c6503",
                "sha256:aef7d88384ada699976350a285c7a333f96ebc959e98e7d2c98589f47bbf3b7f",
                "sha256:b4d7ff9957ee770cf03bd7156a68a2f2e838e60712d9608eadc8741c15d01e72",
                "sha256:c1db85c39e6a60588f855dbc7bd68fb0dab796096148ab5aa4abecaff19e1c6e",
                "sha256:cee2fc0b94e66e7230da12fc4b3d34793c49957e16ee04f6468a94e264a1e41d",
                "sha256:cf1dea28379a16b23e47db312883f07b3ba8d9d6abc1c59e51d4c8ae1820ab43",
                "sha256:d1cd175df7c8b5fc976bade78bf4d9fb5aa7ab465c0f59931e380bbe188ef8fc",
                "sha256:d48a94edf3cdd34524936a72ea01b352682b337f33a42db10ba29a96c37147d3",
                "sha256:d9cc103a4e97f78bc77a1d72759ab3722f6cdf0374ad4fb4b0c53bd3238bdf98",
                "sha256:fcb9ae8aa9158106c5d98a4349ec0d90b68f052d620b2d24622ba03b91e4d81d"
            ],
            "index": "pypi",
            "version": "==3.8.0"
        },
        "pytest": {
            "hashes": [
                "sha256:3f193df1cfe1d1609d4c583838bea3d532b18d6160fd3f55c9447fdca30848ec",
                "sha256:e246cf173c01169b9617fc07264b7b1316e78d7a650055235d6d897bc80d9660"
            ],
            "index": "pypi",
            "version": "==3.10.1"
        },
        "pytest-cov": {
            "hashes": [
                "sha256:2b097cde81a302e1047331b48cadacf23577e431b61e9c6f49a1170bbe3d3da6",
                "sha256:e00ea4fdde970725482f1f35630d12f074e121a23801aabf2ae154ec6bdd343a"
            ],
            "index": "pypi",
            "version": "==2.7.1"
        },
        "pytest-flask": {
            "hashes": [
                "sha256:283730b469604ecb94caac28df99a40b7c785b828dd8d3323596718b51dfaeb2",
                "sha256:d874781b622210d8c5d8061cdb091cb059fcb12203125110bd8e6f9256ccbf49"
            ],
            "index": "pypi",
            "version": "==0.15.0"
        },
        "python-dateutil": {
            "hashes": [
                "sha256:7e6584c74aeed623791615e26efd690f29817a27c73085b78e4bad02493df2fb",
                "sha256:c89805f6f4d64db21ed966fda138f8a5ed7a4fdbc1a8ee329ce1b74e3c74da9e"
            ],
            "index": "pypi",
            "version": "==2.8.0"
        },
        "pytz": {
            "hashes": [
                "sha256:303879e36b721603cc54604edcac9d20401bdbe31e1e4fdee5b9f98d5d31dfda",
                "sha256:d747dd3d23d77ef44c6a3526e274af6efeb0a6f1afd5a69ba4d5be4098c8e141"
            ],
            "version": "==2019.1"
        },
        "pyyaml": {
            "hashes": [
                "sha256:57acc1d8533cbe51f6662a55434f0dbecfa2b9eaf115bede8f6fd00115a0c0d3",
                "sha256:588c94b3d16b76cfed8e0be54932e5729cc185caffaa5a451e7ad2f7ed8b4043",
                "sha256:68c8dd247f29f9a0d09375c9c6b8fdc64b60810ebf07ba4cdd64ceee3a58c7b7",
                "sha256:70d9818f1c9cd5c48bb87804f2efc8692f1023dac7f1a1a5c61d454043c1d265",
                "sha256:86a93cccd50f8c125286e637328ff4eef108400dd7089b46a7be3445eecfa391",
                "sha256:a0f329125a926876f647c9fa0ef32801587a12328b4a3c741270464e3e4fa778",
                "sha256:a3c252ab0fa1bb0d5a3f6449a4826732f3eb6c0270925548cac342bc9b22c225",
                "sha256:b4bb4d3f5e232425e25dda21c070ce05168a786ac9eda43768ab7f3ac2770955",
                "sha256:cd0618c5ba5bda5f4039b9398bb7fb6a317bb8298218c3de25c47c4740e4b95e",
                "sha256:ceacb9e5f8474dcf45b940578591c7f3d960e82f926c707788a570b51ba59190",
                "sha256:fe6a88094b64132c4bb3b631412e90032e8cfe9745a58370462240b8cb7553cd"
            ],
            "index": "pypi",
            "version": "==5.1.1"
        },
        "ratelim": {
            "hashes": [
                "sha256:826d32177e11f9a12831901c9fda6679fd5bbea3605910820167088f5acbb11d",
                "sha256:e1a7dd39e6b552b7cc7f52169cd66cdb826a1a30198e355d7016012987c9ad08"
            ],
            "version": "==0.1.6"
        },
        "redis": {
            "hashes": [
                "sha256:8a1900a9f2a0a44ecf6e8b5eb3e967a9909dfed219ad66df094f27f7d6f330fb",
                "sha256:a22ca993cea2962dbb588f9f30d0015ac4afcc45bee27d3978c0dbe9e97c6c0f"
            ],
            "index": "pypi",
            "version": "==2.10.6"
        },
        "requests": {
            "hashes": [
                "sha256:11e007a8a2aa0323f5a921e9e6a2d7e4e67d9877e85773fba9ba6419025cbeb4",
                "sha256:9cf5292fcd0f598c671cfc1e0d7d1a7f13bb8085e9a590f48c010551dc6c4b31"
            ],
            "index": "pypi",
            "version": "==2.22.0"
        },
        "rethinkdb": {
            "hashes": [
                "sha256:36330fc409bb14d09a903d830be725cd2b42223048d6214cd423ae83c7c750f7"
            ],
            "index": "pypi",
            "version": "==2.3"
        },
        "scramp": {
            "hashes": [
                "sha256:475aa6296deb2737b86e9df9098e8eca0f30c8ad1cc0a8adadb99ef012a5ceba",
                "sha256:e09d2a9be5adeb94cbeb56fc54a61fc5f5b6e140e679b2b60d1f7a8d6478d906"
            ],
            "version": "==1.1.0"
        },
        "six": {
            "hashes": [
                "sha256:3350809f0555b11f552448330d0b52d5f24c91a322ea4a15ef22629740f3761c",
                "sha256:d16a0141ec1a18405cd4ce8b4613101da75da0e9a7aec5bdd4fa804d0e0eba73"
            ],
            "version": "==1.12.0"
        },
        "urllib3": {
            "hashes": [
                "sha256:b246607a25ac80bedac05c6f282e3cdaf3afb65420fd024ac94435cabe6e18d1",
                "sha256:dbe59173209418ae49d485b87d1681aefa36252ee85884c31346debd19463232"
            ],
            "version": "==1.25.3"
        },
        "werkzeug": {
            "hashes": [
                "sha256:87ae4e5b5366da2347eb3116c0e6c681a0e939a33b2805e2c0cbd282664932c4",
                "sha256:a13b74dd3c45f758d4ebdb224be8f1ab8ef58b3c0ffc1783a8c7d9f4f50227e6"
            ],
            "version": "==0.15.5"
        },
        "zipp": {
            "hashes": [
                "sha256:4970c3758f4e89a7857a973b1e2a5d75bcdc47794442f2e2dd4fe8e0466e809a",
                "sha256:8a5712cfd3bb4248015eb3b0b3c54a5f6ee3f2425963ef2a0125b8bc40aafaec"
            ],
<<<<<<< HEAD
            "version": "==0.15.4"
        },
        "zipp": {
            "hashes": [
                "sha256:4970c3758f4e89a7857a973b1e2a5d75bcdc47794442f2e2dd4fe8e0466e809a",
                "sha256:8a5712cfd3bb4248015eb3b0b3c54a5f6ee3f2425963ef2a0125b8bc40aafaec"
            ],
=======
>>>>>>> 9a7afac0
            "version": "==0.5.2"
        }
    },
    "develop": {}
}<|MERGE_RESOLUTION|>--- conflicted
+++ resolved
@@ -1,11 +1,7 @@
 {
     "_meta": {
         "hash": {
-<<<<<<< HEAD
             "sha256": "d22332e830db3c3458eab7f0ea76fad477706b37eb52d49d5fc567d06b6e4c69"
-=======
-            "sha256": "b7f6663df5ac23e476810cf24554c00015e9d8dcaf3e8241f7d0ec92b2faabdb"
->>>>>>> 9a7afac0
         },
         "pipfile-spec": 6,
         "requires": {
@@ -70,7 +66,6 @@
             ],
             "index": "pypi",
             "version": "==2.3.0"
-<<<<<<< HEAD
         },
         "coverage": {
             "hashes": [
@@ -115,8 +110,6 @@
             ],
             "index": "pypi",
             "version": "==1.7.0"
-=======
->>>>>>> 9a7afac0
         },
         "crate": {
             "hashes": [
@@ -260,7 +253,6 @@
         },
         "more-itertools": {
             "hashes": [
-<<<<<<< HEAD
                 "sha256:3ad685ff8512bf6dc5a8b82ebf73543999b657eded8c11803d9ba6b648986f4d",
                 "sha256:8bb43d1f51ecef60d81854af61a3a880555a14643691cc4b64a6ee269c78f09a"
             ],
@@ -273,11 +265,6 @@
                 "sha256:873aad19e68c8eeceb9922840f39e671e8ce62b2587f18b4f66f306d9eed8bd9"
             ],
             "version": "==0.2.7"
-=======
-                "sha256:409cd48d4db7052af495b09dec721011634af3753ae1ef92d2b32f73a745f832",
-                "sha256:92b8c4b06dac4f0611c0729b2f2ede52b2e1bac1ab48f089c7ddc12e26bb60c4"
-            ],
-            "version": "==7.2.0"
         },
         "openapi-spec-validator": {
             "hashes": [
@@ -294,7 +281,6 @@
             ],
             "index": "pypi",
             "version": "==1.13.2"
->>>>>>> 9a7afac0
         },
         "pluggy": {
             "hashes": [
@@ -463,17 +449,7 @@
                 "sha256:4970c3758f4e89a7857a973b1e2a5d75bcdc47794442f2e2dd4fe8e0466e809a",
                 "sha256:8a5712cfd3bb4248015eb3b0b3c54a5f6ee3f2425963ef2a0125b8bc40aafaec"
             ],
-<<<<<<< HEAD
             "version": "==0.15.4"
-        },
-        "zipp": {
-            "hashes": [
-                "sha256:4970c3758f4e89a7857a973b1e2a5d75bcdc47794442f2e2dd4fe8e0466e809a",
-                "sha256:8a5712cfd3bb4248015eb3b0b3c54a5f6ee3f2425963ef2a0125b8bc40aafaec"
-            ],
-=======
->>>>>>> 9a7afac0
-            "version": "==0.5.2"
         }
     },
     "develop": {}
