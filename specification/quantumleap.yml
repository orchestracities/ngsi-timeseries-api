swagger: '2.0'  # For 3.0 see (https://github.com/zalando/connexion/issues/420)
info:
  title: "QuantumLeap API"
  version: "0.8.2"      # we'll keep it aligned with QL version
host: "localhost:8668"  # it'll run in the same container, hence localhost.
produces:
  - text/plain
  - application/json


################################################################################
# DEFINITIONS
################################################################################
definitions:
  # When having an official NGSI swagger, use external refs to avoid duplication
  # (http://azimi.me/2015/07/16/split-swagger-into-smaller-files.html)
  Entity:
    type: object
    required:
    - "id"
    - "type"
    properties:
      type:
        type: string
        example: Room
        description: "The NGSI Entity Type."
      id:
        type: string
        example: Kitchen
        description: "The NGSI Entity Id."

  Notification:
    type: object
    required:
    - "data"
    properties:
      subscriptionId:
        type: string
        example: 5947d174793fe6f7eb5e3961
      data:
        type: array
        items:
          $ref: '#/definitions/Entity'
    example:
      subscriptionId: 5947d174793fe6f7eb5e3961
      data:
        - id: Kitchen
          type: Room
          temperature:
            value: 24.2
            type: "Number"
            metadata:
              dateModified:
                type: "DateTime"
                value: 2017-06-19T11:46:45.00Z
        - id: Bedroom1
          type: Room
          temperature:
            value: 26.4
            type: "Number"
            metadata:
              dateModified:
                type: "DateTime"
                value: 2017-06-19T11:46:45.00Z


################################################################################
# DEFINITIONS: Response objects
################################################################################
  IndexArray:
    type: array
    items:
      type: string
    description: "Array of the timestamps which are indexes of the response
    for the requested data. It's a parallel array to 'values'. The timestamp
    will be in the ISO8601 format (e.g. 2010-10-10T07:09:00.792) or in
    milliseconds since epoch whichever format was used in the input
    (notification), but ALWAYS in UTC.
    When using aggregation options, the format of this remains the same, only
     the semantics will change. For example, if aggrPeriod is day, each index
      will be a valid timestamp of a moment in the corresponding day."

  ValuesArray:
    type: array
    items: {}
    description: "Array of values of the selected attribute, in the same
    corresponding order of the 'index' array. When using aggregation options,
    the format of this remains the same, only the semantics will change. For
    example, if aggrPeriod is day, each value of course may not correspond
    to original measurements but rather the aggregate of measurements in
    each day."
    
  IndexedValues:
    type: object
    properties:
      index:
        $ref: '#/definitions/IndexArray'
      values:
        $ref: '#/definitions/ValuesArray'

  AttributeValues:
    type: object
    properties:
      attrName:
        type: string
      values:
        $ref: '#/definitions/ValuesArray'

  EntityIndexedValues:
    type: object
    properties:
      entityId:
        type: string
      index:
        $ref: '#/definitions/IndexArray'
      values:
        $ref: '#/definitions/ValuesArray'


################################################################################
# PARAMETERS: IN HEADERS
################################################################################
parameters:
  fiware-Service:
    in: header
    name: fiware-Service
    required: false
    type: string
    description: "The corresponding 'fiware-service' header.
    See http://fiware-orion.readthedocs.io/en/latest/user/multitenancy/index.html#multi-tenancy"
  fiware-ServicePath:
    in: header
    name: fiware-ServicePath
    required: false
    type: string
    description: "The corresponding 'fiware-servicepath' header.
    See http://fiware-orion.readthedocs.io/en/latest/user/multitenancy/index.html#multi-tenancy"
  fiware-correlator:
    in: header
    name: Fiware-Correlator
    required: false
    type: string
    description: "The request correlation ID Context Broker forwards in
    notification messages.
    See https://fiware-orion.readthedocs.io/en/latest/admin/logs/index.html"

################################################################################
# PARAMETERS: IN PATH
################################################################################
# Unfortunately Swagger 2.0 does not support examples for parameters :(
  entityTypeInPath:
    in: path
    required: true
    name: entityType
    type: string
    description: "The entity type in which the query is restricted on. Used to
    constraint the search to entities of this type, specially useful when the
    entity id is not enough to uniquely identify an entity."
    # example: Room  # Only Valid in OAPI 3.0
  entityIdInPath:
    in: path
    required: true
    name: entityId
    type: string
    description: "The entity id in which the query is restricted on. If the id
    is unique among all entity types, this could be used to uniquely identify
    the entity instance. Otherwise, you will have to use the entityType
    attribute to resolve ambiguity."
    # example: Kitchen1  # Only Valid in OAPI 3.0
  attrNameInPath:
    in: path
    required: true
    name: attrName
    type: string
    description: "The name of the attribute the query is interested on. It must
    be a valid attribute of all the entities covered by the query scope."
    # example: temperature  # Only Valid in OAPI 3.0

################################################################################
# PARAMETERS: IN QUERY
################################################################################
  type:
    in: query
    name: type
    type: string
    description: "Comma-separated list of entity types whose data are to be
    included in the response. Use only one (no comma) when required. If used to
    resolve ambiguity for the given entityId, make sure the given entityId
    exists for this entityType."
  id:
    in: query
    name: id
    type: string
    description: "Optional. Comma-separated list of entity ids whose data are to
     be included in the response."
  idPattern:
    in: query
    name: idPattern
    type: string
    description: "A correctly formated regular expression. Retrieve entities
    whose ID matches the regular expression. Incompatible with id."
  attrs:
    in: query
    name: attrs
    type: string
    description: "Optional. Comma-separated list of attribute names whose data
     are to be included in the response. The attributes are retrieved in the
     order specified by this parameter. If not specified, all attributes are
     included in the response in arbitrary order."
  aggrMethod:
    in: query
    name: aggrMethod
    type: string
    enum: [count, sum, avg, min, max]  # These taken from ISO standard on SQL.
    # Remember Crate supports many others https://crate.io/docs/crate/reference/en/latest/sql/aggregation.html
    description: "Optional. The function to apply to the raw data filtered by
    the query parameters. If not given, the returned data are the same raw
    inserted data."
  aggrPeriod:
    in: query
    name: aggrPeriod
    type: string
    enum: [year, month, day, hour, minute, second]
    description: "Optional. If not defined, the aggregation will apply to all
     the values contained in the search result. If defined, the aggregation
     function will instead be applied N times, once for each period, and all
     those results will be considered for the response. For example, a query
     asking for the average temperature of an attribute will typically return
     1 value. However, with an aggregationPeriod of day, you get the daily
     average of the temperature instead (more than one value assuming you
     had measurements across many days within the scope of your search result).
     aggrPeriod must be accompanied by an aggrMethod, and the aggrMethod will
     be applied to all the numeric attributes specified in attrs; the rest of
     the non-numerical attrs will be ignored. By default, the response is
     grouped by entity_id. See aggrScope to create aggregation across entities."
  aggrScope:
    in: query
    name: aggrScope
    type: string
    enum: [global, entity]
    default: entity
    description: "Optional. (This parameter is not yet supported). When the
    query results cover historical data for multiple entities instances, you
    can define the aggregation method to be applied for each entity instance
    [entity] or across them [global]."
  options:
    in: query
    name: options
    type: string
    enum: [keyValues, values]
    description: "Optional. (This parameter is not yet supported). Options
    dictionary to format output. See definition in
    NGSIv2 for example here: https://orioncontextbroker.docs.apiary.io/#reference/entities/list-entities/list-entities"
  fromDate:
    in: query
    name: fromDate
    type: string
    description: "Optional. The starting date and time (inclusive) from which
    the context information is queried. Must be in ISO8601 format (e.g.,
    2018-01-05T15:44:34)"
  toDate:
    in: query
    name: toDate
    type: string
    description: "Optional. The final date and time (inclusive) from which the
    context information is queried. Must be in ISO8601 format (e.g.,
    2018-01-05T15:44:34)"
  lastN:
    in: query
    name: lastN
    type: integer
    minimum: 1
    description: "Optional. Used to request only the last N values that satisfy
    the request conditions."
  limit:
    in: query
    name: limit
    type: integer
    minimum: 1
    default: 10000
    description: "Optional. Maximum number of results to retrieve in a single
    response."
  offset:
    in: query
    name: offset
    type: integer
    minimum: 0
    description: "Optional. Offset to apply to the response results. For
    example, if the query was to return 10 results and you use an offset of
    1, the response will return the last 9 values. Make sure you don't give
    more offset than the number of results."
  georel:
    in: query
    name: georel
    type: string
    pattern: '^coveredBy$|^intersects$|^equals$|^disjoint$|^near;maxDistance:(0|([1-9][0-9]*))(\.[0-9]+)?$|^near;minDistance:(0|([1-9][0-9]*))(\.[0-9]+)?$|^near;maxDistance:(0|([1-9][0-9]*))(\.[0-9]+)?;minDistance:(0|([1-9][0-9]*))(\.[0-9]+)?$|^near;minDistance:(0|([1-9][0-9]*))(\.[0-9]+)?;maxDistance:(0|([1-9][0-9]*))(\.[0-9]+)?$'
    description: "Optional. It specifies a spatial relationship between matching
    entities and a reference shape (geometry). This parameter is used to perform
    geographical queries with the same semantics as in the FIWARE-NGSI v2 Specification.
    Full details can be found in the Geographical Queries section of the specification:
    http://fiware.github.io/specifications/ngsiv2/stable/."
  geometry:
    in: query
    name: geometry
    type: string
    enum: [point, line, polygon, box]
    description: "Optional but required if georel is specified. This parameter
    defines the reference shape to be used for geographical queries and has the
    same semantics as in the FIWARE-NGSI v2 Specification.
    Full details can be found in the Geographical Queries section of the specification:
    http://fiware.github.io/specifications/ngsiv2/stable/."
  coords:
    in: query
    name: coords
    type: string
    pattern: '^[+,-]?(0|([1-9][0-9]*))(\.[0-9]+)?,[+,-]?(0|([1-9][0-9]*))(\.[0-9]+)?(;[+,-]?(0|([1-9][0-9]*))(\.[0-9]+)?,[+,-]?(0|([1-9][0-9]*))(\.[0-9]+)?)*$'
    description: "Optional but required if georel is specified. This parameter
    defines the reference shape (geometry) in terms of WGS 84 coordinates and has
    the same semantics as in the FIWARE-NGSI v2 Specification, except we only
    accept coordinates in decimal degrees---e.g. `40.714,-74.006` is okay, but not
    `40 42' 51'',74 0' 21''`.
    Full details can be found in the Geographical Queries section of the specification:
    http://fiware.github.io/specifications/ngsiv2/stable/."
  dropTable:
    in: query
    name: dropTable
    type: boolean
    default: false
    description: "Optional. Drop the table storing an entity type. When deleting
    by entity type, setting this parameter to true will result in all entity
    data for the given type being deleted, the entity table will be dropped
    and the corresponding entry removed from the metadata table. This option
    should only be used for maintenance after the devices whose data is written
    to the table are decommissioned and no further writes are possible. In fact,
    race conditions are possible if entities of that type are POSTed to the
    notify endpoint while the underlying clean-up procedure is in progress."
<<<<<<< HEAD
  datasource:
    in: query
    name: datasource
    type: boolean
    default: false
    description: "Optional. When retrieving an enity, setting this parameter to 
     true will result in latest value of attributes as response, so QL can
     act as data source returning the last value of a given entity."
=======
  taskStatus:
    in: query
    name: taskStatus
    type: string
    enum: [pending, succeeded, failed]
    description: "Optional parameter to filter tasks by status in the work
    queue management endpoints."
>>>>>>> f3844cb3

################################################################################
# PATHS: META
################################################################################
paths:

  /v2/:
    get:
      operationId: reporter.api.list_of_api
      summary: "Returns the List of API's available in QuantumLeap."
      tags:
        - meta
      responses:
        200:
          description: "Successful response."

  /version:
    get:
      operationId: reporter.version.version
      summary: "Returns the version of QuantumLeap."
      tags:
        - meta
      responses:
        200:
          description: "Successful response."
          schema:
            type: object
            properties:
              version:
                type: string
          examples:
            application/json:
              {
                "version": "0.0.1"
              }

  /management/config:
    post:
      operationId: reporter.reporter.config
      summary: "(To Be Implemented) Customize your persistance configuration to
      better suit
      your
      needs."
      description: ""
      parameters:
        - $ref: '#/parameters/type'
        - in: query
          name: replicas
          type: number
          description: "The number of replicas to use for the selected types."
      tags:
        - meta
      responses:
        501:
          description: "Not implemented!"
          schema:
            type: string

  /health:
    get:
      operationId: reporter.health.get_health
      summary: "Returns the health-check status of QuantumLeap and the services
      it depends on."
      description: "This endpoint is intended for administrators of
      QuantumLeap. Using the information returned by this endpoint they can
      diagnose problems in the service or its dependencies. This information is
      also useful for cloud tools such as orchestrators and load balancers
      with rules based on health-checks. Due to the lack of a standardized
      response format, we base the implementation on the draft of
       https://inadarei.github.io/rfc-healthcheck/

       QuantumlLeap's dependencies are the following:
        - CrateDB: Critical
        - Redis:   Critical only if geocoding is enabled.
        - OSM:     Non-critical"
      tags:
        - meta
      responses:
        200:
          description: "QuantumLeap health is OK, the service works as
          expected."
          schema:
            type: object
            properties:
              status:
                type: string
          examples:
            application/json:
              {
                "status": "pass"
              }
        207:
          description: "QuantumLeap health may be OK, but some of its
          dependencies report a warning status, or some of its non-critical
          dependencies report a fail status, so you should double-check."
          schema:
            type: object
            properties:
              status:
                type: string
              details:
                type: object
          examples:
            application/json:
              {
                "status": "warn",
                "details": {
                  "crateDB": {
                    "status": "warn",
                    "time": "2018-01-01T00:00:00Z",
                    "output": "message-from-crateDB"
                  },
                  "redis": {
                    "status": "warn",
                    "time": "2018-01-01T00:00:00Z",
                    "output": "raw-error-from-redis"
                  }
                }
              }
        424:
          description: "QuantumLeap health is NOT OK, as some of its
          dependencies report a failure status."
          schema:
            type: object
            properties:
              status:
                type: string
              details:
                type: object
          examples:
            application/json:
              {
                "status": "fail",
                "details": {
                  "crateDB": {
                    "status": "fail",
                    "time": "2018-01-01T00:00:00Z",
                    "output": "raw-error-from-crateDB"
                  },
                  "orion": {
                    "status": "fail",
                    "time": "2018-01-01T00:00:00Z",
                    "output": "raw-error-from-orion"
                  },
                  "redis": {
                    "status": "fail",
                    "time": "2018-01-01T00:00:00Z",
                    "output": "raw-error-from-redis"
                  },
                  "OSM": {
                    "componentType": "system",
                    "status": "pass",
                    "time": "2018-01-01T00:00:00Z"
                  },
                  "grafana": {
                    "componentType": "system",
                    "status": "pass",
                    "time": "2018-01-01T00:00:00Z"
                  }
                }
              }


################################################################################
# PATHS: INPUT
################################################################################
  /v2/notify:
    post:
      operationId: reporter.reporter.notify
      summary: "Notify QuantumLeap the arrival of a new NGSI notification."
      description: ""
      parameters:
        - in: body
          name: notification
          required: true
          schema:
            $ref: '#/definitions/Notification'
        - $ref: '#/parameters/fiware-Service'
        - $ref: '#/parameters/fiware-ServicePath'
      tags:
        - input
      responses:
        201:
          description: "Successfully created record."
        400:
          description: "Received notification is not valid."
        500:
          description: "Internal server error."

  /v2/subscribe:
    post:
      operationId: reporter.reporter.subscribe
      summary: "Subscribe QL to process Orion notifications of certain type."
      description: "This endpoint simplifies the creation of the subscription
       in orion that will generate the notifications to be consumed by
       QuantumLeap in order to save historical records. If you want an
       advanced specification of the notifications, you can always create the
       subscription in orion at your will. This endpoint just aims to
       simplify the common use case."
      parameters:
        - in: query
          name: orionUrl
          required: true
          type: string
          description: "The url where QuantumLeap can reach Orion. Do not
          include specific paths, just the base one including the api version.
          E.g http://my-orion.com:1026/v2"
        - in: query
          name: quantumleapUrl
          required: true
          type: string
          description: "The url where Orion can reach QuantumLeap. Do not
          include specific paths, just the base one including the api version.
          E.g http://my-quantumleap.com:8668/v2"
        - in: query
          name: entityType
          required: false
          type: string
          description: "The type of entities for which to create a
          subscription, so as to persist historical data of entities of this
          type. ATTENTION: If not specified, all entity types will be tracked."
        - in: query
          name: entityId
          required: false
          type: string
          description: "Id of the entity to track. If specified, it takes precedence
          over the idPattern parameter. If absent but an idPattern is given, then QL
          will use the idPattern to determine which entities to track. If no idPattern
          is given either, then QL will use the entityType if present. If not even an
          entityType is given, then QL will fall back to tracking all entities."
        - in: query
          name: idPattern
          required: false
          type: string
          description: "The pattern covering the entity ids for which to
          subscribe. If not specified, QL will track all entities of the
          specified type. This attribute is documented in orion, see
          https://fiware-orion.readthedocs.io/en/master/user/walkthrough_apiv2/index.html#subscriptions"
        - in: query
          name: attributes
          required: false
          type: string
          description: "Comma-separated list of attribute names to track. These attributes
          are used to narrow the condition that triggers data change notifications---i.e.
          they will be used to fill the attrs field of the subject's condition of the Orion
          subscription QL creates. They will also be used to fill the attrs field of the
          notification object in the subscription QL creates.
          (Full details at: http://telefonicaid.github.io/fiware-orion/api/v2/stable/)
          More specifically, call E the set of entities determined by the given combination
          of entityType, entityId and idPattern. Then we have a set A of all attributes of
          entities in E whose name is in attributes. When the value of any of the attributes
          in A changes, Orion will send QL the current values of those attributes.
          Note that when using this attributes parameter the set of attributes that Orion
          will track for changes (observed attributes) is the same as the set of attributes
          that determine which data Orion will put in notifications (notified attributes).
          If the two sets need to be different, use the observedAttributes and notifiedAttributes
          parameters below. (If you supply an attributes parameter, observedAttributes and
          notifiedAttributes will be ignored.)"
        - in: query
          name: observedAttributes
          required: false
          type: string
          description: "Comma-separated list of attribute names to track. These attributes
          are used to narrow the condition that triggers data change notifications---i.e.
          they will be used to fill the attrs field of the subject's condition of the Orion
          subscription QL creates. (Full details at: http://telefonicaid.github.io/fiware-orion/api/v2/stable/)
          More specifically, call E the set of entities determined by the given combination
          of entityType, entityId and idPattern. Then we have a set A of all attributes of
          entities in E whose name is in observedAttributes. When the value of any of the
          attributes in A changes, Orion will send QL the current values of the attributes
          specified by the notifiedAttributes parameter. If observedAttributes is absent,
          QL will be notified of any changes to the entities in E."
        - in: query
          name: notifiedAttributes
          required: false
          type: string
          description: "Comma-separated list of attribute names to be used to restrict
          the data of which QL will keep a history. This list will be used to set the
          notification's attrs field of the subscription that QL creates.
          (Full details at: http://telefonicaid.github.io/fiware-orion/api/v2/stable/)
          If not specified, QL will keep a history of all data changes in any of the
          entities identified by the given combination of entityType, entityId and idPattern."
        - in: query
          name: throttling
          required: false
          type: integer
          description: "Minimal period of time in seconds which must elapse between two
          consecutive notifications. This is the value QL will use for the throttling
          field when creating the subscription. If not specified, it defaults to 1."
        - in: query
          name: timeIndexAttribute
          required: false
          type: string
          description: "The name of a custom attribute to be used as a time index. On
          receiving notifications containing this attribute, QL will use its value as
          a time series index for the entity being notified. If specified, it should
          refer to an entity attribute whose value is an ISO 8601 timestamp."
        - $ref: '#/parameters/fiware-Service'
        - $ref: '#/parameters/fiware-ServicePath'
      tags:
        - input
      responses:
        201:
          description: "Successfully created subscription."
        400:
          description: "Bad Request"
          schema:
            type: object
            properties:
              error:
                type: string
              description:
                type: string
          examples:
            application/json:
              {
                "error": "Bad Request",
                "description": "Orion is not reachable by QuantumLeap at http://foo"
              }
        412:
          description: "You specified an unreachable Orion url for QuantumLeap."
        500:
          description: "Internal server error."

################################################################################
# PATHS: OUTPUT
################################################################################
  /v2/entities:
    get:
      operationId: reporter.query_NTNE.query_NTNE
      summary: "List of all the entityId"
      description: "For example, query the entities for entityId available in database specific to fiware-Service and fiware-ServicePath."
      tags:
        - queries
      parameters:
        # In Query...
        - $ref: '#/parameters/type'
        - $ref: '#/parameters/fromDate'
        - $ref: '#/parameters/toDate'
        - $ref: '#/parameters/limit'
        - $ref: '#/parameters/offset'
        # In Header...
        - $ref: '#/parameters/fiware-Service'
        - $ref: '#/parameters/fiware-ServicePath'
      responses:
        200:
          description: OK
          schema:
            type: object
            properties:
              entityId:
                type: string
              index:
                $ref: '#/definitions/IndexArray'
              type:
                type: string
          examples:
            application/json:
              [{
                    "id": "Kitchen1",
                    "index": [
                      "2018-01-07T15:44:59"],
                    "type": "Kitchen"
              },
              {
                    "id": "Kitchen2",
                    "index": [
                      "2018-01-07T15:44:59"],
                    "type": "Kitchen"
              }]
        404:
          description: "Not Found"
          schema:
            type: object
            properties:
              error:
                type: string
              description:
                type: string
          examples:
            application/json:
              {
                "error": "Not Found",
                "description": "No records were found for such query."
              }

  /v2/entities/{entityId}/attrs/{attrName}:
    get:
      operationId: reporter.query_1T1E1A.query_1T1E1A
      summary: "History of an attribute of a given entity instance."
      description: "For example, query max water level of the central tank
      throughout the last year. Queries can get more sophisticated with the use
      of filters and query attributes."
      tags:
        - queries
      parameters:
        # In Path...
        - $ref: '#/parameters/entityIdInPath'
        - $ref: '#/parameters/attrNameInPath'
        # In Query...
        - $ref: '#/parameters/type'
        - $ref: '#/parameters/aggrMethod'
        - $ref: '#/parameters/aggrPeriod'
        - $ref: '#/parameters/options'
        - $ref: '#/parameters/fromDate'
        - $ref: '#/parameters/toDate'
        - $ref: '#/parameters/lastN'
        - $ref: '#/parameters/limit'
        - $ref: '#/parameters/offset'
        - $ref: '#/parameters/georel'
        - $ref: '#/parameters/geometry'
        - $ref: '#/parameters/coords'
        # In Header...
        - $ref: '#/parameters/fiware-Service'
        - $ref: '#/parameters/fiware-ServicePath'
      responses:
        200:
          description: OK
          schema:
            type: object
            properties:
              entityId:
                type: string
              attrName:
                type: string
              index:
                $ref: '#/definitions/IndexArray'
              values:
                $ref: '#/definitions/ValuesArray'
          examples:
            application/json:
              {
                    "entityId": "Kitchen1",
                    "attrName": "temperature",
                    "index": ["2018-01-05T15:44:34", "2018-01-06T15:44:59",
                    "2018-01-07T15:44:59"],
                    # TODO: in NGSI orion would return the type+metadata of attr
                    "values": [24.1, 25.3, 26.7]
              }
        404:
          description: "Not Found"
          schema:
            type: object
            properties:
              error:
                type: string
              description:
                type: string
          examples:
            application/json:
              {
                "error": "Not Found",
                "description": "No records were found for such query."
              }

  /v2/entities/{entityId}/attrs/{attrName}/value:
    get:
      operationId: reporter.query_1T1E1A.query_1T1E1A_value
      summary: "History of an attribute (values only) of a given entity
      instance."
      description: "Similar to the previous, but focusing on the values
      regardless of the metadata."
      tags:
        - queries
      parameters:
        # In Path...
        - $ref: '#/parameters/entityIdInPath'
        - $ref: '#/parameters/attrNameInPath'
        # In Query...
        - $ref: '#/parameters/type'
        - $ref: '#/parameters/aggrMethod'
        - $ref: '#/parameters/aggrPeriod'
        - $ref: '#/parameters/options'
        - $ref: '#/parameters/fromDate'
        - $ref: '#/parameters/toDate'
        - $ref: '#/parameters/lastN'
        - $ref: '#/parameters/limit'
        - $ref: '#/parameters/offset'
        - $ref: '#/parameters/georel'
        - $ref: '#/parameters/geometry'
        - $ref: '#/parameters/coords'
        # In Header...
        - $ref: '#/parameters/fiware-Service'
        - $ref: '#/parameters/fiware-ServicePath'
      responses:
        200:
          description: OK
          schema:
            $ref: '#/definitions/IndexedValues'
          examples:
            application/json:
              {
                    "index": ["2018-01-05T15:44:34", "2018-01-06T15:44:59",
                    "2018-01-07T15:44:59"],
                    "values": [24.1, 25.3, 26.7]
              }
        404:
          description: "Not Found"
          schema:
            type: object
            properties:
              error:
                type: string
              description:
                type: string
          examples:
            application/json:
              {
                "error": "Not Found",
                "description": "No records were found for such query."
              }

  /v2/entities/{entityId}:
    get:
      operationId: reporter.query_1T1ENA.query_1T1ENA
      summary: "History of N attributes of a given entity instance."
      description: "For example, query the average pressure, temperature and
      humidity of this month in the weather station WS1."
      tags:
        - queries
      parameters:
        # In Path...
        - $ref: '#/parameters/entityIdInPath'
        # In Query...
        - $ref: '#/parameters/type'
        - $ref: '#/parameters/attrs'
        - $ref: '#/parameters/aggrMethod'
        - $ref: '#/parameters/aggrPeriod'
        - $ref: '#/parameters/options'
        - $ref: '#/parameters/fromDate'
        - $ref: '#/parameters/toDate'
        - $ref: '#/parameters/lastN'
        - $ref: '#/parameters/limit'
        - $ref: '#/parameters/offset'
        - $ref: '#/parameters/georel'
        - $ref: '#/parameters/geometry'
        - $ref: '#/parameters/coords'
        - $ref: '#/parameters/datasource'
        # In Header...
        - $ref: '#/parameters/fiware-Service'
        - $ref: '#/parameters/fiware-ServicePath'
      responses:
        200:
          description: OK
          schema:
            type: object
            properties:
              entityId:
                type: string
              index:
                $ref: '#/definitions/IndexArray'
              attributes:
                type: array
                items:
                  $ref: '#/definitions/AttributeValues'
          examples:
            application/json:
              {
                  "entityId": "Kitchen1",
                  "index": ["2018-01-05T15:44:34", "2018-01-06T15:44:59",
                            "2018-01-07T15:44:59"],
                  "attributes": [
                    {
                      "attrName": "temperature",
                      "values": [24.1, 25.3, 26.7]
                    },
                    {
                      "attrName": "pressure",
                      "values": [1.01, 0.9, 1.02]
                    }
                  ]
              }
        404:
          description: "Not Found"
          schema:
            type: object
            properties:
              error:
                type: string
              description:
                type: string
          examples:
            application/json:
              {
                "error": "Not Found",
                "description": "No records were found for such query."
              }
    delete:
      operationId: reporter.delete.delete_entity
      summary: "Delete historical data of a certain entity."
      description: "Given an entity (with type and id), delete all its
      historical records."
      tags:
        - input
      parameters:
        # In Path...
        - $ref: '#/parameters/entityIdInPath'
        # In Query...
        - $ref: '#/parameters/type'
        - $ref: '#/parameters/fromDate'
        - $ref: '#/parameters/toDate'
        # In Header...
        - $ref: '#/parameters/fiware-Service'
        - $ref: '#/parameters/fiware-ServicePath'
      responses:
        204:
          description: "Records successfully deleted."
          schema:
            type: string
        404:
          description: "Not Found"
          schema:
            type: object
            properties:
              error:
                type: string
              description:
                type: string
          examples:
            application/json:
              {
                "error": "Not Found",
                "description": "No records were found for such query."
              }

  /v2/entities/{entityId}/value:
    get:
      operationId: reporter.query_1T1ENA.query_1T1ENA_value
      summary: "History of N attributes (values only) of a given entity
      instance."
      description: "For example, query the average pressure, temperature and
      humidity (values only, no metadata) of this month in the weather station
      WS1."
      tags:
        - queries
      parameters:
        # In Path...
        - $ref: '#/parameters/entityIdInPath'
        # In Query...
        - $ref: '#/parameters/type'
        - $ref: '#/parameters/attrs'
        - $ref: '#/parameters/aggrMethod'
        - $ref: '#/parameters/aggrPeriod'
        - $ref: '#/parameters/options'
        - $ref: '#/parameters/fromDate'
        - $ref: '#/parameters/toDate'
        - $ref: '#/parameters/lastN'
        - $ref: '#/parameters/limit'
        - $ref: '#/parameters/offset'
        - $ref: '#/parameters/georel'
        - $ref: '#/parameters/geometry'
        - $ref: '#/parameters/coords'
        # In Header...
        - $ref: '#/parameters/fiware-Service'
        - $ref: '#/parameters/fiware-ServicePath'
      responses:
        200:
          description: OK
          schema:
            type: object
            properties:
              index:
                $ref: '#/definitions/IndexArray'
              values:
                type: array
                items:
                  $ref: '#/definitions/AttributeValues'
          examples:
            application/json:
              {
                  "index": ["2018-01-05T15:44:34", "2018-01-06T15:44:59",
                            "2018-01-07T15:44:59"],
                  "values": [
                    {
                      "attrName": "temperature",
                      "values": [24.1, 25.3, 26.7]
                    },
                    {
                      "attrName": "pressure",
                      "values": [1.01, 0.9, 1.02]
                    }
                  ]
              }
        404:
          description: "Not Found"
          schema:
            type: object
            properties:
              error:
                type: string
              description:
                type: string
          examples:
            application/json:
              {
                "error": "Not Found",
                "description": "No records were found for such query."
              }


  /v2/types/{entityType}/attrs/{attrName}:
    get:
      operationId: reporter.query_1TNE1A.query_1TNE1A
      summary: "History of an attribute of N entities of the same type."
      description: "For example, query the pressure measurements of this
      month in all the weather stations. Note in the response, the index and
      values arrays are parallel. Also, when using aggrMethod, the aggregation
      is done by-entity instance. In this case, the index array is just the
      fromDate and toDate values user specified in the request (if any)."
      tags:
        - queries
      parameters:
        # In Path...
        - $ref: '#/parameters/entityTypeInPath'
        - $ref: '#/parameters/attrNameInPath'
        # In Query...
        - $ref: '#/parameters/id'
        - $ref: '#/parameters/aggrMethod'
        - $ref: '#/parameters/aggrPeriod'
        - $ref: '#/parameters/aggrScope'
        - $ref: '#/parameters/options'
        - $ref: '#/parameters/fromDate'
        - $ref: '#/parameters/toDate'
        - $ref: '#/parameters/lastN'
        - $ref: '#/parameters/limit'
        - $ref: '#/parameters/offset'
        - $ref: '#/parameters/georel'
        - $ref: '#/parameters/geometry'
        - $ref: '#/parameters/coords'
        # In Header...
        - $ref: '#/parameters/fiware-Service'
        - $ref: '#/parameters/fiware-ServicePath'
      responses:
        200:
          description: OK
          schema:
            type: object
            properties:
              entityType:
                type: string
              attrName:
                type: string
              entities:
                type: array
                items:
                  $ref: '#/definitions/EntityIndexedValues'
          examples:
            # TODO: Maybe for this 'query all' we cloud keep a per-type index.
            application/json:
              {
                  "entityType": "Room",
                  "attrName": "temperature",
                  "entities": [
                    {
                      "entityId": "Kitchen1",
                      "index": ["2018-01-05T15:44:34", "2018-01-06T15:44:59",
                                "2018-01-07T15:44:59"],
                      "values": [24.1, 25.3, 26.7]
                    },
                    {
                      "entityId": "Room2",
                      "index": ["2018-01-05T15:44:34", "2018-01-06T15:44:59",
                                "2018-01-07T15:44:59"],
                      "values": [21.01, 20.9, 21.02]
                    }
                  ]
              }


  /v2/types/{entityType}/attrs/{attrName}/value:
    get:
      operationId: reporter.query_1TNE1A.query_1TNE1A_value
      summary: "History of an attribute (values only) of N entities of the
      same type."
      description: "For example, query the average pressure (values only,
      no metadata) of this month in all the weather stations."
      tags:
        - queries
      parameters:
        # In Path...
        - $ref: '#/parameters/entityTypeInPath'
        - $ref: '#/parameters/attrNameInPath'
        # In Query...
        - $ref: '#/parameters/id'
        - $ref: '#/parameters/aggrMethod'
        - $ref: '#/parameters/aggrPeriod'
        - $ref: '#/parameters/aggrScope'
        - $ref: '#/parameters/options'
        - $ref: '#/parameters/fromDate'
        - $ref: '#/parameters/toDate'
        - $ref: '#/parameters/lastN'
        - $ref: '#/parameters/limit'
        - $ref: '#/parameters/offset'
        - $ref: '#/parameters/georel'
        - $ref: '#/parameters/geometry'
        - $ref: '#/parameters/coords'
        # In Header...
        - $ref: '#/parameters/fiware-Service'
        - $ref: '#/parameters/fiware-ServicePath'
      responses:
        200:
          description: OK
          schema:
            type: object
            properties:
              entities:
                type: array
                items:
                  $ref: '#/definitions/EntityIndexedValues'
          examples:
            # TODO: Maybe for this 'query all' we cloud keep a per-type index.
            application/json:
              {
                  "values": [
                    {
                      "entityId": "Kitchen1",
                      "index": ["2018-01-05T15:44:34", "2018-01-06T15:44:59",
                                "2018-01-07T15:44:59"],
                      "values": [24.1, 25.3, 26.7]
                    },
                    {
                      "entityId": "Room2",
                      "index": ["2018-01-05T15:44:34", "2018-01-06T15:44:59",
                                "2018-01-07T15:44:59"],
                      "values": [21.01, 20.9, 21.02]
                    }
                  ]
              }


  /v2/types/{entityType}:
    get:
      operationId: reporter.query_1TNENA.query_1TNENA
      summary: "History of N attributes of N entities of
      the same type."
      description: "For example, query the average pressure, temperature and
      humidity of this month in all the weather stations."
      tags:
        - queries
      parameters:
        # In Path...
        - $ref: '#/parameters/entityTypeInPath'
        # In Query...
        - $ref: '#/parameters/id'
        - $ref: '#/parameters/attrs'
        - $ref: '#/parameters/aggrMethod'
        - $ref: '#/parameters/aggrPeriod'
        - $ref: '#/parameters/aggrScope'
        - $ref: '#/parameters/options'
        - $ref: '#/parameters/fromDate'
        - $ref: '#/parameters/toDate'
        - $ref: '#/parameters/lastN'
        - $ref: '#/parameters/limit'
        - $ref: '#/parameters/offset'
        - $ref: '#/parameters/georel'
        - $ref: '#/parameters/geometry'
        - $ref: '#/parameters/coords'
        # In Header...
        - $ref: '#/parameters/fiware-Service'
        - $ref: '#/parameters/fiware-ServicePath'
      responses:
        200:
          description: OK
          schema:
            type: object
            properties:
              entityType:
                type: string
              entities:
                type: array
                items:
                  type: object
                  properties:
                    entityId:
                      type: string
                    index:
                      $ref: '#/definitions/IndexArray'
                    attributes:
                      type: array
                      items:
                        $ref: '#/definitions/AttributeValues'
          examples:
            # TODO: Maybe for this 'query all' we cloud keep a per-type index.
            application/json:
              {
                  "entityType": "Room",
                  "entities": [
                    {
                      "entityId": "Room1",
                      "index": ["2018-01-05T15:44:34", "2018-01-06T15:44:59",
                                "2018-01-07T15:44:59"],
                      "attributes": [
                        {
                          # TODO: How about defining the attrs order once?
                          "attrName": "temperature",
                          "values": [24.1, 25.3, 26.7]
                        },
                        {
                          "attrName": "pressure",
                          "values": [1.1, 1.3, 0.7]
                        }
                      ]
                    },
                    {
                      "entityId": "Room2",
                      "index": ["2018-01-05T15:44:34", "2018-01-06T15:44:59",
                                "2018-01-07T15:44:59"],
                      "attributes": [
                        {
                          "attrName": "temperature",
                          "values": [24.1, 25.3, 26.7]
                        },
                        {
                          "attrName": "pressure",
                          "values": [1.1, 1.3, 0.7]
                        }
                      ]
                    }
                  ]
              }
    delete:
      operationId: reporter.delete.delete_entities
      summary: "Delete historical data of all entities of a certain type."
      description: "Given an entity type, delete all the historical records of
      all entities of such type."
      tags:
        - input
      parameters:
        # In Path...
        - $ref: '#/parameters/entityTypeInPath'
        # In Query...
        - $ref: '#/parameters/fromDate'
        - $ref: '#/parameters/toDate'
        - $ref: '#/parameters/dropTable'
        # In Header...
        - $ref: '#/parameters/fiware-Service'
        - $ref: '#/parameters/fiware-ServicePath'
      responses:
        204:
          description: "Records successfully deleted."
        # What if no entities were found?
        # Shall we return number of deleted records?


  /v2/types/{entityType}/value:
    get:
      operationId: reporter.query_1TNENA.query_1TNENA_value
      summary: "History of N attributes (values only) of N
      entities of the same type."
      description: "For example, query the average pressure, temperature and
      humidity (values only, no metadata) of this month in all the weather
      stations."
      tags:
        - queries
      parameters:
        # In Path...
        - $ref: '#/parameters/entityTypeInPath'
        # In Query...
        - $ref: '#/parameters/id'
        - $ref: '#/parameters/attrs'
        - $ref: '#/parameters/aggrMethod'
        - $ref: '#/parameters/aggrPeriod'
        - $ref: '#/parameters/aggrScope'
        - $ref: '#/parameters/options'
        - $ref: '#/parameters/fromDate'
        - $ref: '#/parameters/toDate'
        - $ref: '#/parameters/lastN'
        - $ref: '#/parameters/limit'
        - $ref: '#/parameters/offset'
        - $ref: '#/parameters/georel'
        - $ref: '#/parameters/geometry'
        - $ref: '#/parameters/coords'
        # In Header...
        - $ref: '#/parameters/fiware-Service'
        - $ref: '#/parameters/fiware-ServicePath'
      responses:
        200:
          description: OK
          schema:
            type: object
            properties:
              entityType:
                type: string
              entities:
                type: array
                items:
                  type: object
                  properties:
                    entityId:
                      type: string
                    index:
                      $ref: '#/definitions/IndexArray'
                    attributes:
                      type: array
                      items:
                        $ref: '#/definitions/AttributeValues'
          examples:
            # TODO: Maybe for this 'query all' we cloud keep a per-type index.
            application/json:
              {
                  "values": [
                    {
                      "entityId": "Room1",
                      "index": ["2018-01-05T15:44:34", "2018-01-06T15:44:59",
                                "2018-01-07T15:44:59"],
                      "attributes": [
                        {
                          # TODO: How about defining the attrs order once?
                          "attrName": "temperature",
                          "values": [24.1, 25.3, 26.7]
                        },
                        {
                          "attrName": "pressure",
                          "values": [1.1, 1.3, 0.7]
                        }
                      ]
                    },
                    {
                      "entityId": "Room2",
                      "index": ["2018-01-05T15:44:34", "2018-01-06T15:44:59",
                                "2018-01-07T15:44:59"],
                      "attributes": [
                        {
                          "attrName": "temperature",
                          "values": [24.1, 25.3, 26.7]
                        },
                        {
                          "attrName": "pressure",
                          "values": [1.1, 1.3, 0.7]
                        }
                      ]
                    }
                  ]
              }


  /v2/attrs/{attrName}:
    get:
      operationId: reporter.query_NTNE1A.query_NTNE1A
      summary: "History of an attribute of N entities of N
      types."
      description: "For example, query the average temperature of this month
      in all the devices capable of measuring temperature. In this case, you
      are responsible for providing entity types which contain the attrName."
      tags:
        - queries
      parameters:
        # In Path...
        - $ref: '#/parameters/attrNameInPath'
        # In Query...
        - $ref: '#/parameters/type'
        - $ref: '#/parameters/id'
        - $ref: '#/parameters/aggrMethod'
        - $ref: '#/parameters/aggrPeriod'
        - $ref: '#/parameters/aggrScope'
        - $ref: '#/parameters/options'
        - $ref: '#/parameters/fromDate'
        - $ref: '#/parameters/toDate'
        - $ref: '#/parameters/lastN'
        - $ref: '#/parameters/limit'
        - $ref: '#/parameters/offset'
        - $ref: '#/parameters/georel'
        - $ref: '#/parameters/geometry'
        - $ref: '#/parameters/coords'
        # In Header...
        - $ref: '#/parameters/fiware-Service'
        - $ref: '#/parameters/fiware-ServicePath'
      responses:
        501:
          description: "Not implemented!"
        200:
          description: OK
          schema:
            type: object
            properties:
              attrName:
                type: string
              types:
                type: array
                items:
                  type: object
                  properties:
                    entityType:
                      type: string
                    entities:
                      type: array
                      items:
                        $ref: '#/definitions/EntityIndexedValues'
          examples:
            # TODO: Maybe for this 'query all' we cloud keep a per-type index.
            application/json:
              {
                  "attrName": "temperature",
                  "types": [
                    {
                      "entityType": "Room",
                      "entities": [
                        {
                          "entityId": "Room1",
                          "index": ["2018-01-05T15:44:34",
                                    "2018-01-06T15:44:59",
                                    "2018-01-07T15:44:59"],
                          "values": [24.1, 25.3, 26.7]
                        },
                        {
                          "entityId": "Room2",
                          "index": ["2018-01-05T15:44:34",
                                    "2018-01-06T15:44:59",
                                    "2018-01-07T15:44:59"],
                          "values": [22.1, 23.3, 25.7]
                        }
                      ]
                    },
                    {
                      "entityType": "Device",
                      "entities": [
                        {
                          "entityId": "DeviceInRoom1",
                          "index": ["2018-01-05T15:44:34",
                                    "2018-01-06T15:44:59",
                                    "2018-01-07T15:44:59"],
                          "values": [24.1, 25.3, 26.7]
                        },
                        {
                          "entityId": "DeviceInRoom2",
                          "index": ["2018-01-05T15:44:34",
                                    "2018-01-06T15:44:59",
                                    "2018-01-07T15:44:59"],
                          "values": [22.1, 23.3, 25.7]
                        }
                      ]
                    }
                  ]
              }

  /v2/attrs/{attrName}/value:
    get:
      operationId: reporter.query_NTNE1A.query_NTNE1A_value
      summary: "History of an attribute (values only) of N
      entities of N types."
      description: "For example, query the average temperature (values only, no
      metadata) of this month in all the devices capable of measuring
      temperature. In this case, you are reponsible for providing entity types
      which contain the attrName."
      tags:
        - queries
      parameters:
        # In Path...
        - $ref: '#/parameters/attrNameInPath'
        # In Query...
        - $ref: '#/parameters/type'
        - $ref: '#/parameters/id'
        - $ref: '#/parameters/aggrMethod'
        - $ref: '#/parameters/aggrPeriod'
        - $ref: '#/parameters/aggrScope'
        - $ref: '#/parameters/options'
        - $ref: '#/parameters/fromDate'
        - $ref: '#/parameters/toDate'
        - $ref: '#/parameters/lastN'
        - $ref: '#/parameters/limit'
        - $ref: '#/parameters/offset'
        - $ref: '#/parameters/georel'
        - $ref: '#/parameters/geometry'
        - $ref: '#/parameters/coords'
        # In Header...
        - $ref: '#/parameters/fiware-Service'
        - $ref: '#/parameters/fiware-ServicePath'
      responses:
        501:
          description: "Not implemented!"
        200:
          description: OK
          schema:
            type: object
            properties:
              attrName:
                type: string
              types:
                type: array
                items:
                  type: object
                  properties:
                    entityType:
                      type: string
                    entities:
                      type: array
                      items:
                        $ref: '#/definitions/EntityIndexedValues'
          examples:
            # TODO: Maybe for this 'query all' we cloud keep a per-type index.
            application/json:
              {
                  "values": [
                    {
                      "entityType": "Room",
                      "entities": [
                        {
                          "entityId": "Room1",
                          "index": ["2018-01-05T15:44:34",
                                    "2018-01-06T15:44:59",
                                    "2018-01-07T15:44:59"],
                          "values": [24.1, 25.3, 26.7]
                        },
                        {
                          "entityId": "Room2",
                          "index": ["2018-01-05T15:44:34",
                                    "2018-01-06T15:44:59",
                                    "2018-01-07T15:44:59"],
                          "values": [22.1, 23.3, 25.7]
                        }
                      ]
                    },
                    {
                      "entityType": "Device",
                      "entities": [
                        {
                          "entityId": "DeviceInRoom1",
                          "index": ["2018-01-05T15:44:34",
                                    "2018-01-06T15:44:59",
                                    "2018-01-07T15:44:59"],
                          "values": [24.1, 25.3, 26.7]
                        },
                        {
                          "entityId": "DeviceInRoom2",
                          "index": ["2018-01-05T15:44:34",
                                    "2018-01-06T15:44:59",
                                    "2018-01-07T15:44:59"],
                          "values": [22.1, 23.3, 25.7]
                        }
                      ]
                    }
                  ]
              }

  /v2/attrs:
    get:
      operationId: reporter.query_NTNENA.query_NTNENA
      summary: "History of N attributes of N entities of N
      types."
      description: "This is sort of a query all. The response will likely not
      fit into a single response so an efficient paging mechanism and sensible
      defaults will be required."
      tags:
        - queries
      parameters:
        # In Query...
        - $ref: '#/parameters/type'
        - $ref: '#/parameters/id'
        - $ref: '#/parameters/attrs'
        - $ref: '#/parameters/aggrMethod'
        - $ref: '#/parameters/aggrPeriod'
        - $ref: '#/parameters/aggrScope'
        - $ref: '#/parameters/options'
        - $ref: '#/parameters/fromDate'
        - $ref: '#/parameters/toDate'
        - $ref: '#/parameters/lastN'
        - $ref: '#/parameters/limit'
        - $ref: '#/parameters/offset'
        - $ref: '#/parameters/georel'
        - $ref: '#/parameters/geometry'
        - $ref: '#/parameters/coords'
        # In Header...
        - $ref: '#/parameters/fiware-Service'
        - $ref: '#/parameters/fiware-ServicePath'
      responses:
        501:
          description: "Not implemented!"
        200:
          description: OK
          schema:
            type: object
            properties:
              attrs:
                type: array
                items:
                  type: object
                  properties:
                    attrName:
                      type: string
                    types:
                      type: array
                      items:
                        type: object
                        properties:
                          entityType:
                            type: string
                          entities:
                            type: array
                            items:
                              $ref: '#/definitions/EntityIndexedValues'
          examples:
            # TODO: Maybe for this 'query all' we cloud keep a per-type index.
            application/json:
              {
                  "attrs:": [
                    {
                      "attrName": "temperature",
                      "types": [
                        {
                          "entityType": "Room",
                          "entities": [
                            {
                              "entityId": "Room1",
                              "index": ["2018-01-05T15:44:34",
                                        "2018-01-06T15:44:59",
                                        "2018-01-07T15:44:59"],
                              "values": [24.1, 25.3, 26.7]
                            },
                            {
                              "entityId": "Room2",
                              "index": ["2018-01-05T15:44:34",
                                        "2018-01-06T15:44:59",
                                        "2018-01-07T15:44:59"],
                              "values": [22.1, 23.3, 25.7]
                            }
                          ]
                        },
                        {
                          "entityType": "Device",
                          "entities": [
                            {
                              "entityId": "DeviceInRoom1",
                              "index": ["2018-01-05T15:44:34",
                                        "2018-01-06T15:44:59",
                                        "2018-01-07T15:44:59"],
                              "values": [24.1, 25.3, 26.7]
                            },
                            {
                              "entityId": "DeviceInRoom2",
                              "index": ["2018-01-05T15:44:34",
                                        "2018-01-06T15:44:59",
                                        "2018-01-07T15:44:59"],
                              "values": [22.1, 23.3, 25.7]
                            }
                          ]
                        }
                      ]
                    }
                  ]
              }


  /v2/attrs/value:
    get:
      operationId: reporter.query_NTNENA.query_NTNENA_value
      summary: "History of N attributes (values only) of N
      entities of N types."
      description: "This is sort of a query all. The response will likely not
      fit into a single response so an efficient paging mechanism and sensible
      defaults will be required."
      tags:
        - queries
      parameters:
        # In Query...
        - $ref: '#/parameters/type'
        - $ref: '#/parameters/id'
        - $ref: '#/parameters/attrs'
        - $ref: '#/parameters/aggrMethod'
        - $ref: '#/parameters/aggrPeriod'
        - $ref: '#/parameters/aggrScope'
        - $ref: '#/parameters/options'
        - $ref: '#/parameters/fromDate'
        - $ref: '#/parameters/toDate'
        - $ref: '#/parameters/lastN'
        - $ref: '#/parameters/limit'
        - $ref: '#/parameters/offset'
        - $ref: '#/parameters/georel'
        - $ref: '#/parameters/geometry'
        - $ref: '#/parameters/coords'
        # In Header...
        - $ref: '#/parameters/fiware-Service'
        - $ref: '#/parameters/fiware-ServicePath'
      responses:
        501:
          description: "Not implemented!"
        200:
          description: OK
          schema:
            type: object
            properties:
              values:
                type: array
                items:
                  type: object
                  properties:
                    attrName:
                      type: string
                    types:
                      type: array
                      items:
                        type: object
                        properties:
                          entityType:
                            type: string
                          entities:
                            type: array
                            items:
                              $ref: '#/definitions/EntityIndexedValues'
          examples:
            # TODO: Maybe for this 'query all' we cloud keep a per-type index.
            application/json:
              {
                  "values:": [
                    {
                      "attrName": "temperature",
                      "types": [
                        {
                          "entityType": "Room",
                          "entities": [
                            {
                              "entityId": "Room1",
                              "index": ["2018-01-05T15:44:34",
                                        "2018-01-06T15:44:59",
                                        "2018-01-07T15:44:59"],
                              "values": [24.1, 25.3, 26.7]
                            },
                            {
                              "entityId": "Room2",
                              "index": ["2018-01-05T15:44:34",
                                        "2018-01-06T15:44:59",
                                        "2018-01-07T15:44:59"],
                              "values": [22.1, 23.3, 25.7]
                            }
                          ]
                        },
                        {
                          "entityType": "Device",
                          "entities": [
                            {
                              "entityId": "DeviceInRoom1",
                              "index": ["2018-01-05T15:44:34",
                                        "2018-01-06T15:44:59",
                                        "2018-01-07T15:44:59"],
                              "values": [24.1, 25.3, 26.7]
                            },
                            {
                              "entityId": "DeviceInRoom2",
                              "index": ["2018-01-05T15:44:34",
                                        "2018-01-06T15:44:59",
                                        "2018-01-07T15:44:59"],
                              "values": [22.1, 23.3, 25.7]
                            }
                          ]
                        }
                      ]
                    }
                  ]
              }

################################################################################
# PATHS: WORK QUEUE
################################################################################

  /management/queue/notifications:
    get:
      operationId: wq.ql.notify.list_insert_tasks
      summary: "Retrieve notification tasks offloaded to the work queue."
      description: "This endpoint returns notification tasks in the work queue
      for the given FIWARE service and service path. Optionally, it is possible
      to specify task status and/or a FIWARE correlation ID to reduce scope
      further, so that only tasks in the given status and/or having that ID
      are considered. Each returned task object includes the original NGSI
      entity payload that was submitted to the notify endpoint as well as task
      runtime information: task ID, status, any errors occurred while executing
      the task and how many retries are left if retries were configured."
      tags:
        - wq
      parameters:
        # URL query string:
        - $ref: '#/parameters/taskStatus'
        # HTTP Headers:
        - $ref: '#/parameters/fiware-Service'
        - $ref: '#/parameters/fiware-ServicePath'
        - $ref: '#/parameters/fiware-correlator'
      responses:
        200:
          description: OK
          schema:
            type: array
          examples:
            application/json:
              [
                {
                  "runtime": {
                    "task_id": "eA==:Lw==:\"\":Mjc0ODQ0MzViZTFkNGMwOWFlOTQ3ZDY3ZjhmMjk4OTg=",
                    "task_type": "<class 'wq.ql.notify.InsertAction'>",
                    "status": "pending",
                    "retries_left": 1,
                    "errors": [
                      "InterfaceError(\"Can't create a connection to host timescale and port 5432 (timeout is None and source_address is None).\")",
                      "InterfaceError(\"Can't create a connection to host timescale and port 5432 (timeout is None and source_address is None).\")",
                    ]
                  },
                  "input":
                    {
                      "fiware_service": "x",
                      "fiware_service_path": "/",
                      "fiware_correlator": null,
                      "payload": [
                        {
                          "id": "Room:1",
                          "type": "Room",
                          "temperature": {"value": 23.3, "type": "Number"},
                          "pressure": {"value": 720, "type": "Integer"},
                          "time_index": "2021-05-14T15:57:11.848980"
                        }
                      ]
                    }
                },
                {
                  "runtime": {
                    "task_id": "eA==:Lw==:\"\":NzU0NTQ0NzViZTFkNGMwOWFlOTQ3ZDY3ZjhmMjk4OTg=",
                    "task_type": "<class 'wq.ql.notify.InsertAction'>",
                    "status": "succeeded",
                    "retries_left": 3,
                    "errors": []
                  },
                  "input":
                    {
                      "fiware_service": "x",
                      "fiware_service_path": "/",
                      "fiware_correlator": null,
                      "payload": [
                        {
                          "id": "Room:2",
                          "type": "Room",
                          "temperature": {"value": 20.7, "type": "Number"},
                          "pressure": {"value": 702, "type": "Integer"},
                          "time_index": "2021-05-14T15:58:39.745911"
                        }
                      ]
                    }
                },
                null
              ]
    delete:
      operationId: wq.ql.notify.delete_insert_tasks
      summary: "Delete notification tasks from the work queue."
      description: "This endpoint deletes all notification tasks in the
      work queue for the given FIWARE service and service path. Optionally,
      it is possible to specify a FIWARE correlation ID to reduce scope
      further, so that only tasks having that ID are deleted."
      tags:
        - wq
      parameters:
        # HTTP Headers:
        - $ref: '#/parameters/fiware-Service'
        - $ref: '#/parameters/fiware-ServicePath'
        - $ref: '#/parameters/fiware-correlator'
      responses:
        204:
          description: OK

  /management/queue/notifications/summary:
    get:
      operationId: wq.ql.notify.list_insert_tasks_runtime_info
      summary: "Retrieve a summary of notification tasks offloaded to the work
      queue."
      description: "This endpoint returns runtime information about
      notification tasks in the work queue for the given FIWARE service
      and service path. Optionally, it is possible to specify a FIWARE
      correlation ID to reduce scope further, so that only tasks having
      that ID are considered. The runtime information includes task ID,
      status, any errors occurred while executing the task and how many
      retries are left if retries were configured."
      tags:
        - wq
      parameters:
        # HTTP Headers:
        - $ref: '#/parameters/fiware-Service'
        - $ref: '#/parameters/fiware-ServicePath'
        - $ref: '#/parameters/fiware-correlator'
      responses:
        200:
          description: OK
          schema:
            type: array
          examples:
            application/json:
              [
                {
                  "runtime": {
                    "task_id": "eA==:Lw==:\"\":Mjc0ODQ0MzViZTFkNGMwOWFlOTQ3ZDY3ZjhmMjk4OTg=",
                    "task_type": "<class 'wq.ql.notify.InsertAction'>",
                    "status": "pending",
                    "retries_left": 1,
                    "errors": [
                      "InterfaceError(\"Can't create a connection to host timescale and port 5432 (timeout is None and source_address is None).\")",
                      "InterfaceError(\"Can't create a connection to host timescale and port 5432 (timeout is None and source_address is None).\")",
                    ]
                  }
                },
                {
                  "runtime": {
                    "task_id": "eA==:Lw==:\"\":NzU0NTQ0NzViZTFkNGMwOWFlOTQ3ZDY3ZjhmMjk4OTg=",
                    "task_type": "<class 'wq.ql.notify.InsertAction'>",
                    "status": "succeeded",
                    "retries_left": 3,
                    "errors": []
                  }
                },
                null
              ]

  /management/queue/notifications/count:
    get:
      operationId: wq.ql.notify.count_insert_tasks
      summary: "Count notification tasks offloaded to the work queue."
      description: "This endpoint counts how many notification tasks are in
      in the work queue, optionally filtering by tasks status, FIWARE service,
      service path and correlation ID. This endpoint returns the size of the
      set of tasks determined by the above input filters. If no filters are
      specified, then the all tasks are counted."
      tags:
        - wq
      parameters:
        # URL query string:
        - $ref: '#/parameters/taskStatus'
        # HTTP Headers:
        - $ref: '#/parameters/fiware-Service'
        - $ref: '#/parameters/fiware-ServicePath'
        - $ref: '#/parameters/fiware-correlator'
      responses:
        200:
          description: OK
          schema:
            type: number
          examples:
            application/json:
              25<|MERGE_RESOLUTION|>--- conflicted
+++ resolved
@@ -334,7 +334,6 @@
     to the table are decommissioned and no further writes are possible. In fact,
     race conditions are possible if entities of that type are POSTed to the
     notify endpoint while the underlying clean-up procedure is in progress."
-<<<<<<< HEAD
   datasource:
     in: query
     name: datasource
@@ -343,7 +342,6 @@
     description: "Optional. When retrieving an enity, setting this parameter to 
      true will result in latest value of attributes as response, so QL can
      act as data source returning the last value of a given entity."
-=======
   taskStatus:
     in: query
     name: taskStatus
@@ -351,7 +349,7 @@
     enum: [pending, succeeded, failed]
     description: "Optional parameter to filter tasks by status in the work
     queue management endpoints."
->>>>>>> f3844cb3
+
 
 ################################################################################
 # PATHS: META
