--- conflicted
+++ resolved
@@ -8,12 +8,9 @@
 - Increase test coverage (#524)
 - Add sql query to retrieve only last values of entities (#500)
 - Support configuration of back off factor for CrateDB (#503)
-<<<<<<< HEAD
-- Support CrateDB authentication (#474)
-=======
 - Added exception handling and updated response where
   'AggrMethod cannot be applied' (#498)
->>>>>>> d93a28c8
+- Support CrateDB authentication (#474)
 
 ### Bug fixes
 
