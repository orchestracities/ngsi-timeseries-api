# QuantumLeap Release Notes

## 0.9.0-dev

### New features

- Removed subscription API (#493)
- Replaced geocoder with [geopy](https://geopy.readthedocs.io/en/stable/) (#610)
- Bumped pillow from 8.4.0 to 9.0.0
- Aligned missing Fiware-servicePath behaviour with the one of Orion
  Context Broker (#564). This is a breaking change! Before no value for
  Fiware-servicePath was interpreted as python None, from now on, None
  will be replaced with /. This affects only users that manually injected
  data, since Orion, assume / when no servicePath is passed.
- Added more test cases for Aggregation (#499)
<<<<<<< HEAD
- Added quantum leap version in metadata (#615)
=======
- fix translator initialization
>>>>>>> f0621231

### Bug fixes

- Fix issues with integration tests and backward compatibility tests

### Continuous Integration

- Improve github action for docker images (#624)
- Add caching to docker image builds (#626)
- Update CI to use CrateDB 4.6.7 and Orion 3.3.1
- Add maintenance type to pr template

### Documentation

- Fix links in pr template (#620)
- Mention running tests locally as well as linting in PR template (#621)
- Fix variable names for CrateDB authentication (#636)

### Technical debt

## 0.8.3

### New features

- Added support for NGSI-LD temporal property 'modifiedAt' and 'observedAt' (#433)
- Added sql query to retrieve only last values of entities (#500)
- Support configuration of back off factor for CrateDB (#503)
- Added exception handling and updated response where
  'AggrMethod cannot be applied' (#498)
- Added a warning to use 'id' and 'type' from version 0.9 in all
   query responses (#584)
- Added instanceId for each entry received (#565)
- Support CrateDB authentication (#474)
- Updated PG8000 to 1.23.0 (#586)

### Bug fixes

- Fixed automated docker builds are broken (#557)
- Fixed arbitrary type arrays cause errors when inserting (#537)
- Fixed OpenAPI spec for /wq/management (#544)
- Fixed attributes names in /v2/entities query (#478)
- Fixed index ordering in /v2/entities query (#521)
- Fixed Deprecated warning by updating "warn" to "warning" (#605)

### Continuous Integration

- Increase test coverage (#524)
- Added workflow to check that `RELEASE_NOTES.md` is updated (#582)
- Added autopep8 workflow also to external pull requests (#601)
- Added request to update release notes to the pull request template (#585)
- Added codeql-analysis workflow (#588)
- Added wait for insert in instanceId and aggregation tests (#588)
- Added ci support for Crate 4.6.x (#594)

### Documentation

- Improved contributing documentation (#557)
- Introduced reference about `options=sysAttrs` for ngsi-ld time indexing (#546)
- Documented API pagination (#511)
- Revised documentation (#596)
- Fixed typos in roadmap and release notes (#617)

### Technical debt

## 0.8.2

### New features

- Support for CRATE 4.5 (#430)
- Introduced queue workflow support & upgraded gunicorn (#501)

### Bug fixes

- Fix "None" Tenant query caching (required for no multi-tenant orion deployment)

### Documentation

### Technical debt

## 0.8.1

### New features

- Optimise Gunicorn config for Docker image (#410)
- Batch inserts (#445)
- Increase resiliency to badly formatted data and support data casting (#444)

### Bug fixes

- Fix broken health check if no cache is used (#446)

## 0.8.0

### New features

- Experimental NGSI-LD support
  - Make the notify endpoint accept NGSI-LD payloads, convert them to
    tabular format and store them in the DB backend (#373)
  - Retain NGSI-v2 backward compatibility (#373)
  - Verify basic Orion-LD interoperability (#413)
- Improved performance
  - Make CrateDB async writes the default but allow the setting to be
    overwritten through configuration (#384)
  - Reduce DB queries on insert through a Redis metadata cache (#373)
  - Pool DB connections (#373)
- Expose configuration settings to enable/disable caching of geo-queries
  and metadata queries on insert (#429)
- Better logs
  - Adopt Orion log format and improve log messages (#373)
  - Log FIWARE correlation ID to support tracking of requests from
    agents (through Orion) to QuantumLeap (#373)
  - Add process and thread ID to log entries (#367)
  - Make log messages more descriptive and use debug log level (#355)
  - Timestamp log entries (#352)
- Assign NGSI attribute values a DB type according to their JSON type
  if no NGSI type is present rather than defaulting to text (#373)
- Make all API endpoints work with Timescale as a backend (#374)
- Support running QuantumLeap as a WSGI app in Gunicorn (#357)
- Collect telemetry time-series to analyse performance (#411)

### Bug fixes

- Honour default DB backend setting in YAML configuration (#405)
- Change health status from critical to warning when cache backend
  is down (#402)
- Explicitly add new columns to CrateDB tables to cater to corner cases
  where new columns aren't added if using Crate's dynamic column policy (#373)
- Log a warning if there's a type mismatch between NGSI and DB date-time
  rather than making queries crash (#387)
- Use proper ISO 8601 date-times and FIWARE service path match operator
  in CrateDB queries (#371)
- Use proper CrateDB types rather than deprecated aliases (#370)
- Assign entities to their respective service paths when a notification
  contains multiple service paths (#363, #364, #365)
- Return HTTP 500 on DB insert failure (#346)

### Documentation

- Note delay to be expected between an entity insertion and its subsequent
  availability for querying (#420)
- Update Japanese documentation (#414)
- Substantial updates regarding Redis cache, benchmarks and NGSI-LD
  support (#373)
- Gunicorn security settings for QuantumLeap (#380)
- Mention CrateDB lacks support for 3D coordinates (#340)

### Technical debt

- Clean up and refactor translator tests (#403)

## 0.7.6

### New features

- Save original data on translation error (#335)
- Make maximum number of rows a query can retrieve configurable (#330)
- Support CrateDB `4.x` series (#300)
- History of attributes from different entities with different types (#294)
- Introduce support for log level configuration (#299)
- History of attributes from different entities of the same type (#293)
- Make `entities` endpoint list IDs of all existing entities (#264)
- Move `version`, `config` and `health` endpoint to API root path (#261)

### Bug fixes

- Log values of environment variables when reading them in (#326)
- Reduce code duplication between CrateDB and Timescale translators;
  use UTC time consistently across the board for time indexing; fix
  date time SQL injection vulnerability (#315)
- Ignore attributes with null values (#298)
- Accept quoted values in API `fromDate` and `toDate` parameters (#285)
- Use standard header names for FIWARE service and service path (#283)
- Update tests for incomplete entities to take into account changes introduced
  by PR #278 (#282)
- Filter empty entities out of notification payload (#278)
- Pin Python/Alpine docker image to avoid dependency hell (#271)
- Make `/v2` return list of available API endpoints (#255)
- Update network interface in Travis build (#260)
- Update FIWARE CSS to avoid redirect URL (#252)

### Documentation

- Update Japanese documentation to cater for CrateDB `4.x` and environment
  variables (#333)
- Update contributors list (#307)
- Remove "Migrating STH Comet data" manual section as no longer supported (#267)
- Document data format expected by `notify` endpoint (#268)
- Timescale backend documentation (#263)
- Update Japanese documents (#280)
- Update broken link in in sanity check section of Japanese manual (#291)
- Updated broken links in sanity check section of manual (#289)
- Update broken links in CrateDB section of manual (#286)
- Update GitHub issue template (#259)
- State DB versions in README

### Important: Backward compatibility

This release breaks API backward compatibility. Existing `0.7.5` clients may
**not** be able to work with this new Quantum Leap version without code
changes.
In detail: version `0.7.6` changes the URL of the version, health and config
endpoints as indicated below:

      0.7.5           0.7.6
      -----           -----
    /v2/version      /version
    /v2/config       /config
    /v2/health       /health

Note that the semantics of the endpoints remains the same as version
 `0.7.5`.

## 0.7.5

- Fix bug with lastN parameter (#249)
- Update specification version to align with QL versions (#218)

## 0.7.4

- Fix bug with Custom Time Index header handling (#247)
- Timescale backend fixes (#243 #246)
- Bring back /ui endpoint (#229)
- Update dependencies (#244)

## 0.7.3

- Relax Crate health check (#239)
- Timescale backend teething troubles (#237)
- add coverall badge (#236)
- Coverage tool integration with travis (#221)

## 0.7.2

- Initial Timescale DB support (#231)

## 0.7.1

- Japanses Translations Update (#220)
- Remove OSM checks by default (#226)

## 0.7.0

- Flatten JSON in query results (#213)
- Data migration from STH-Comet to QuantumLeap (#184)

### Important: Backward compatibility

This release breaks API backward compatibility. Existing 0.6.3 clients will
**not** be able to work with Quantum Leap 0.7.0 without code changes.
In detail: version 0.7.0 changes the structure of query results. Up to
version 0.6.3, Quantum Leap used the following JSON format for query results:

    {
        data: {
           ...query results...
        }
    }

Version 0.7.0 removes the `data` field and puts all the fields that make up
the query result at the top level as in e.g.

    {
        entityId: ...,
        index: ...,
        values: ...
    }

## 0.6.3

- Fix queries involving attribute names (#206)

## 0.6.2

- Update connexion version (#203)
- Support nulls in NGSI_GEOPOINT values (#198)
- Documentation fixes (#195) (#200)
- Remove deprecated crate grafana plugin (#190)
- Support multiple data elements in notifications (#185)

## 0.6.1

- Fix CI issues (#186)
- Update package dependencies (#157)
- Added Backwards Compatibility testing (#173)
- Time_index enhancement (#172)
- Bugfix (#177)

## 0.6

- Update documentation (#168)
- Add curl to Docker image (#167)
- Enhanced Time Index selection policy (#161)
- Update vulnerable dependency (#158)
- Bugfixes in crate translator (#136)
- Bugfixes in geocoder (#105)

## 0.5.1

- Minor bugfix (#163)

## 0.5

Release 0.5 of QuantumLeap adds support for geographical queries and features
a streamlined, much smaller docker image as well as several bug fixes.

- Full support for geographical queries as specified by the FIWARE-NGSI v2
  Specification except for equality queries (#111)
- Optimised docker image, size is now down to 170 MB (#116)
- Support for missing entity attributes (#122)
- Metadata query fixes (#115)
- Documentation fixes (#112)

## 0.4.1

- Add: /health API endpoint (#68)
- Add: aggrPeriod support (#89)
- Add: Improve orion subscription options (#69)
- Chg: Use Pipenv, drop requirements.txt (#99)
- Fix: some inconsistent HTTP return errors
- Other minor fixes and adjustments<|MERGE_RESOLUTION|>--- conflicted
+++ resolved
@@ -13,11 +13,8 @@
   will be replaced with /. This affects only users that manually injected
   data, since Orion, assume / when no servicePath is passed.
 - Added more test cases for Aggregation (#499)
-<<<<<<< HEAD
+- fix translator initialization
 - Added quantum leap version in metadata (#615)
-=======
-- fix translator initialization
->>>>>>> f0621231
 
 ### Bug fixes
 
