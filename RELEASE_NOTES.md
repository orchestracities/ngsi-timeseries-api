# QuantumLeap Release Notes

## 0.9.0-dev

### New features

- Removed subscription API (#493)
- Replaced geocoder with [geopy](https://geopy.readthedocs.io/en/stable/) (#610)
- Bumped pillow from 8.4.0 to 9.0.0
- Aligned missing Fiware-servicePath behaviour with the one of Orion
  Context Broker (#564). This is a breaking change! Before no value for
  Fiware-servicePath was interpreted as python None, from now on, None
  will be replaced with /. This affects only users that manually injected
  data, since Orion, assume / when no servicePath is passed.
- Added more test cases for Aggregation (#499)
- fix translator initialization
- List Addix among adopters (#649)
- Replaced string with the constants (#650)
- Added idPattern ain query parameter (#648)
<<<<<<< HEAD
-Added logs in src/wq/core/task.py (#662)
=======
- Remove duplicate code in src/reporter/tests/test_timescale_types.py (#657)
>>>>>>> 052d3309

### Bug fixes

- Fix issues with integration tests and backward compatibility tests

### Continuous Integration

- Improve github action for docker images (#624)
- Add caching to docker image builds (#626)
- Update CI to use CrateDB 4.6.7 and Orion 3.3.1
- Add maintenance type to pr template

### Documentation

- Fix links in pr template (#620)
- Mention running tests locally as well as linting in PR template (#621)
- Fix variable names for CrateDB authentication (#636)

### Technical debt

## 0.8.3

### New features

- Added support for NGSI-LD temporal property 'modifiedAt' and 'observedAt' (#433)
- Added sql query to retrieve only last values of entities (#500)
- Support configuration of back off factor for CrateDB (#503)
- Added exception handling and updated response where
  'AggrMethod cannot be applied' (#498)
- Added a warning to use 'id' and 'type' from version 0.9 in all
   query responses (#584)
- Added instanceId for each entry received (#565)
- Support CrateDB authentication (#474)
- Updated PG8000 to 1.23.0 (#586)

### Bug fixes

- Fixed automated docker builds are broken (#557)
- Fixed arbitrary type arrays cause errors when inserting (#537)
- Fixed OpenAPI spec for /wq/management (#544)
- Fixed attributes names in /v2/entities query (#478)
- Fixed index ordering in /v2/entities query (#521)
- Fixed Deprecated warning by updating "warn" to "warning" (#605)

### Continuous Integration

- Increase test coverage (#524)
- Added workflow to check that `RELEASE_NOTES.md` is updated (#582)
- Added autopep8 workflow also to external pull requests (#601)
- Added request to update release notes to the pull request template (#585)
- Added codeql-analysis workflow (#588)
- Added wait for insert in instanceId and aggregation tests (#588)
- Added ci support for Crate 4.6.x (#594)

### Documentation

- Improved contributing documentation (#557)
- Introduced reference about `options=sysAttrs` for ngsi-ld time indexing (#546)
- Documented API pagination (#511)
- Revised documentation (#596)
- Fixed typos in roadmap and release notes (#617)

### Technical debt

## 0.8.2

### New features

- Support for CRATE 4.5 (#430)
- Introduced queue workflow support & upgraded gunicorn (#501)

### Bug fixes

- Fix "None" Tenant query caching (required for no multi-tenant orion deployment)

### Documentation

### Technical debt

## 0.8.1

### New features

- Optimise Gunicorn config for Docker image (#410)
- Batch inserts (#445)
- Increase resiliency to badly formatted data and support data casting (#444)

### Bug fixes

- Fix broken health check if no cache is used (#446)

## 0.8.0

### New features

- Experimental NGSI-LD support
  - Make the notify endpoint accept NGSI-LD payloads, convert them to
    tabular format and store them in the DB backend (#373)
  - Retain NGSI-v2 backward compatibility (#373)
  - Verify basic Orion-LD interoperability (#413)
- Improved performance
  - Make CrateDB async writes the default but allow the setting to be
    overwritten through configuration (#384)
  - Reduce DB queries on insert through a Redis metadata cache (#373)
  - Pool DB connections (#373)
- Expose configuration settings to enable/disable caching of geo-queries
  and metadata queries on insert (#429)
- Better logs
  - Adopt Orion log format and improve log messages (#373)
  - Log FIWARE correlation ID to support tracking of requests from
    agents (through Orion) to QuantumLeap (#373)
  - Add process and thread ID to log entries (#367)
  - Make log messages more descriptive and use debug log level (#355)
  - Timestamp log entries (#352)
- Assign NGSI attribute values a DB type according to their JSON type
  if no NGSI type is present rather than defaulting to text (#373)
- Make all API endpoints work with Timescale as a backend (#374)
- Support running QuantumLeap as a WSGI app in Gunicorn (#357)
- Collect telemetry time-series to analyse performance (#411)

### Bug fixes

- Honour default DB backend setting in YAML configuration (#405)
- Change health status from critical to warning when cache backend
  is down (#402)
- Explicitly add new columns to CrateDB tables to cater to corner cases
  where new columns aren't added if using Crate's dynamic column policy (#373)
- Log a warning if there's a type mismatch between NGSI and DB date-time
  rather than making queries crash (#387)
- Use proper ISO 8601 date-times and FIWARE service path match operator
  in CrateDB queries (#371)
- Use proper CrateDB types rather than deprecated aliases (#370)
- Assign entities to their respective service paths when a notification
  contains multiple service paths (#363, #364, #365)
- Return HTTP 500 on DB insert failure (#346)

### Documentation

- Note delay to be expected between an entity insertion and its subsequent
  availability for querying (#420)
- Update Japanese documentation (#414)
- Substantial updates regarding Redis cache, benchmarks and NGSI-LD
  support (#373)
- Gunicorn security settings for QuantumLeap (#380)
- Mention CrateDB lacks support for 3D coordinates (#340)

### Technical debt

- Clean up and refactor translator tests (#403)

## 0.7.6

### New features

- Save original data on translation error (#335)
- Make maximum number of rows a query can retrieve configurable (#330)
- Support CrateDB `4.x` series (#300)
- History of attributes from different entities with different types (#294)
- Introduce support for log level configuration (#299)
- History of attributes from different entities of the same type (#293)
- Make `entities` endpoint list IDs of all existing entities (#264)
- Move `version`, `config` and `health` endpoint to API root path (#261)

### Bug fixes

- Log values of environment variables when reading them in (#326)
- Reduce code duplication between CrateDB and Timescale translators;
  use UTC time consistently across the board for time indexing; fix
  date time SQL injection vulnerability (#315)
- Ignore attributes with null values (#298)
- Accept quoted values in API `fromDate` and `toDate` parameters (#285)
- Use standard header names for FIWARE service and service path (#283)
- Update tests for incomplete entities to take into account changes introduced
  by PR #278 (#282)
- Filter empty entities out of notification payload (#278)
- Pin Python/Alpine docker image to avoid dependency hell (#271)
- Make `/v2` return list of available API endpoints (#255)
- Update network interface in Travis build (#260)
- Update FIWARE CSS to avoid redirect URL (#252)

### Documentation

- Update Japanese documentation to cater for CrateDB `4.x` and environment
  variables (#333)
- Update contributors list (#307)
- Remove "Migrating STH Comet data" manual section as no longer supported (#267)
- Document data format expected by `notify` endpoint (#268)
- Timescale backend documentation (#263)
- Update Japanese documents (#280)
- Update broken link in in sanity check section of Japanese manual (#291)
- Updated broken links in sanity check section of manual (#289)
- Update broken links in CrateDB section of manual (#286)
- Update GitHub issue template (#259)
- State DB versions in README

### Important: Backward compatibility

This release breaks API backward compatibility. Existing `0.7.5` clients may
**not** be able to work with this new Quantum Leap version without code
changes.
In detail: version `0.7.6` changes the URL of the version, health and config
endpoints as indicated below:

      0.7.5           0.7.6
      -----           -----
    /v2/version      /version
    /v2/config       /config
    /v2/health       /health

Note that the semantics of the endpoints remains the same as version
 `0.7.5`.

## 0.7.5

- Fix bug with lastN parameter (#249)
- Update specification version to align with QL versions (#218)

## 0.7.4

- Fix bug with Custom Time Index header handling (#247)
- Timescale backend fixes (#243 #246)
- Bring back /ui endpoint (#229)
- Update dependencies (#244)

## 0.7.3

- Relax Crate health check (#239)
- Timescale backend teething troubles (#237)
- add coverall badge (#236)
- Coverage tool integration with travis (#221)

## 0.7.2

- Initial Timescale DB support (#231)

## 0.7.1

- Japanses Translations Update (#220)
- Remove OSM checks by default (#226)

## 0.7.0

- Flatten JSON in query results (#213)
- Data migration from STH-Comet to QuantumLeap (#184)

### Important: Backward compatibility

This release breaks API backward compatibility. Existing 0.6.3 clients will
**not** be able to work with Quantum Leap 0.7.0 without code changes.
In detail: version 0.7.0 changes the structure of query results. Up to
version 0.6.3, Quantum Leap used the following JSON format for query results:

    {
        data: {
           ...query results...
        }
    }

Version 0.7.0 removes the `data` field and puts all the fields that make up
the query result at the top level as in e.g.

    {
        entityId: ...,
        index: ...,
        values: ...
    }

## 0.6.3

- Fix queries involving attribute names (#206)

## 0.6.2

- Update connexion version (#203)
- Support nulls in NGSI_GEOPOINT values (#198)
- Documentation fixes (#195) (#200)
- Remove deprecated crate grafana plugin (#190)
- Support multiple data elements in notifications (#185)

## 0.6.1

- Fix CI issues (#186)
- Update package dependencies (#157)
- Added Backwards Compatibility testing (#173)
- Time_index enhancement (#172)
- Bugfix (#177)

## 0.6

- Update documentation (#168)
- Add curl to Docker image (#167)
- Enhanced Time Index selection policy (#161)
- Update vulnerable dependency (#158)
- Bugfixes in crate translator (#136)
- Bugfixes in geocoder (#105)

## 0.5.1

- Minor bugfix (#163)

## 0.5

Release 0.5 of QuantumLeap adds support for geographical queries and features
a streamlined, much smaller docker image as well as several bug fixes.

- Full support for geographical queries as specified by the FIWARE-NGSI v2
  Specification except for equality queries (#111)
- Optimised docker image, size is now down to 170 MB (#116)
- Support for missing entity attributes (#122)
- Metadata query fixes (#115)
- Documentation fixes (#112)

## 0.4.1

- Add: /health API endpoint (#68)
- Add: aggrPeriod support (#89)
- Add: Improve orion subscription options (#69)
- Chg: Use Pipenv, drop requirements.txt (#99)
- Fix: some inconsistent HTTP return errors
- Other minor fixes and adjustments<|MERGE_RESOLUTION|>--- conflicted
+++ resolved
@@ -17,11 +17,8 @@
 - List Addix among adopters (#649)
 - Replaced string with the constants (#650)
 - Added idPattern ain query parameter (#648)
-<<<<<<< HEAD
+- Remove duplicate code in src/reporter/tests/test_timescale_types.py (#657)
 -Added logs in src/wq/core/task.py (#662)
-=======
-- Remove duplicate code in src/reporter/tests/test_timescale_types.py (#657)
->>>>>>> 052d3309
 
 ### Bug fixes
 
