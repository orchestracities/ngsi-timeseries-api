# QuantumLeap Release Notes

## 1.0.1

### New features

### Bug fixes

- Fix to return OK/200 and an empty result set when no data found (#720)
- Fix to return id and type in place of entityId and entityType (#751)

### Important: Backward compatibility

This release breaks API backward compatibility. Existing `1.0.0` clients may
**not** be able to work with this new Quantum Leap version without code
changes.

In detail: version `1.0.1` changes fields of query results. Up to
version 1.0.0, Quantum Leap used the following JSON format for query results:

    {
        entityId: ...,
        entityType: ...,
        index: ...,
        values: ...
    }

Version 1.0.1 changed `entityId` and `entityType` to `id` and `type`
respectively for the query result as in e.g.

    {
        id: ...,
        type: ...,
        index: ...,
        values: ...
    }

### Continuous Integration

### Documentation

### Technical debt

## 1.0.0

### New features

- Removed subscription API (#493)
- Replaced geocoder with [geopy](https://geopy.readthedocs.io/en/stable/) (#610)
- Bumped pillow from 8.4.0 to 9.0.0
- Aligned missing Fiware-servicePath behaviour with the one of Orion
  Context Broker (#564). This is a breaking change! Before no value for
  Fiware-servicePath was interpreted as python None, from now on, None
  will be replaced with /. This affects only users that manually injected
  data, since Orion, assume / when no servicePath is passed.
- Added more test cases for Aggregation (#499)
- fix translator initialization
- List Addix among adopters (#649)
- Replaced string with the constants (#650)
- Added idPattern ain query parameter (#648)
- Remove duplicate code in src/reporter/tests/test_timescale_types.py (#657)
- Removed comments on line no.462 and 467 in sql_translator.py (#659)
- Added logs in src/wq/ql/notify.py (#656)
- Added logs in src/wq/core/task.py (#662)
- Replaced entity with getter (#652)
- Resolved TODO in Dockerfile (#680)
- Resolved TODO at src/reporter/tests/test_timescale_types.py (#667)
<<<<<<< HEAD
- Updated health endpoint for Timescale (#377)
=======
- Resolved TODO at src/transaltors/sql_transaltor.py (#694)
- Resolved TODO at src/translator/sql_translator.py (#686)
- Resolved TODO at src/translators/sql_translator.py#L768.py (#683)
- Resolved TODO at src/reporter/tests/utils.py (#692)
- Added error handling in src/wq/ql/notify.py (#673)
- NGSI-LD tenant header (#664, #669)
>>>>>>> 270a4e26

### Bug fixes

- Fix issues with integration tests and backward compatibility tests
- Fix for linter failures (#670)
- Fix for issue broken docker image (#674)
- Fix for broken link in README.md (#688)
- Fix for incorrect notation in file (#725)

### Continuous Integration

- Improve github action for docker images (#624)
- Add caching to docker image builds (#626)
- Update CI to use CrateDB 4.6.7 and Orion 3.3.1
- Add maintenance type to pr template

### Documentation

- Fix links in pr template (#620)
- Mention running tests locally as well as linting in PR template (#621)
- Fix variable names for CrateDB authentication (#636)

### Technical debt

- Upgrade Python deps to fix security vulnerabilities, make the Docker
  image build again and restore a working dev env on Apple silicon. (#737)

## 0.8.3

### New features

- Added support for NGSI-LD temporal property 'modifiedAt' and 'observedAt' (#433)
- Added sql query to retrieve only last values of entities (#500)
- Support configuration of back off factor for CrateDB (#503)
- Added exception handling and updated response where
  'AggrMethod cannot be applied' (#498)
- Added a warning to use 'id' and 'type' from version 0.9 in all
   query responses (#584)
- Added instanceId for each entry received (#565)
- Support CrateDB authentication (#474)
- Updated PG8000 to 1.23.0 (#586)

### Bug fixes

- Fixed automated docker builds are broken (#557)
- Fixed arbitrary type arrays cause errors when inserting (#537)
- Fixed OpenAPI spec for /wq/management (#544)
- Fixed attributes names in /v2/entities query (#478)
- Fixed index ordering in /v2/entities query (#521)
- Fixed Deprecated warning by updating "warn" to "warning" (#605)

### Continuous Integration

- Increase test coverage (#524)
- Added workflow to check that `RELEASE_NOTES.md` is updated (#582)
- Added autopep8 workflow also to external pull requests (#601)
- Added request to update release notes to the pull request template (#585)
- Added codeql-analysis workflow (#588)
- Added wait for insert in instanceId and aggregation tests (#588)
- Added ci support for Crate 4.6.x (#594)

### Documentation

- Improved contributing documentation (#557)
- Introduced reference about `options=sysAttrs` for ngsi-ld time indexing (#546)
- Documented API pagination (#511)
- Revised documentation (#596)
- Fixed typos in roadmap and release notes (#617)

### Technical debt

## 0.8.2

### New features

- Support for CRATE 4.5 (#430)
- Introduced queue workflow support & upgraded gunicorn (#501)

### Bug fixes

- Fix "None" Tenant query caching (required for no multi-tenant orion deployment)

### Documentation

### Technical debt

## 0.8.1

### New features

- Optimise Gunicorn config for Docker image (#410)
- Batch inserts (#445)
- Increase resiliency to badly formatted data and support data casting (#444)

### Bug fixes

- Fix broken health check if no cache is used (#446)

## 0.8.0

### New features

- Experimental NGSI-LD support
  - Make the notify endpoint accept NGSI-LD payloads, convert them to
    tabular format and store them in the DB backend (#373)
  - Retain NGSI-v2 backward compatibility (#373)
  - Verify basic Orion-LD interoperability (#413)
- Improved performance
  - Make CrateDB async writes the default but allow the setting to be
    overwritten through configuration (#384)
  - Reduce DB queries on insert through a Redis metadata cache (#373)
  - Pool DB connections (#373)
- Expose configuration settings to enable/disable caching of geo-queries
  and metadata queries on insert (#429)
- Better logs
  - Adopt Orion log format and improve log messages (#373)
  - Log FIWARE correlation ID to support tracking of requests from
    agents (through Orion) to QuantumLeap (#373)
  - Add process and thread ID to log entries (#367)
  - Make log messages more descriptive and use debug log level (#355)
  - Timestamp log entries (#352)
- Assign NGSI attribute values a DB type according to their JSON type
  if no NGSI type is present rather than defaulting to text (#373)
- Make all API endpoints work with Timescale as a backend (#374)
- Support running QuantumLeap as a WSGI app in Gunicorn (#357)
- Collect telemetry time-series to analyse performance (#411)

### Bug fixes

- Honour default DB backend setting in YAML configuration (#405)
- Change health status from critical to warning when cache backend
  is down (#402)
- Explicitly add new columns to CrateDB tables to cater to corner cases
  where new columns aren't added if using Crate's dynamic column policy (#373)
- Log a warning if there's a type mismatch between NGSI and DB date-time
  rather than making queries crash (#387)
- Use proper ISO 8601 date-times and FIWARE service path match operator
  in CrateDB queries (#371)
- Use proper CrateDB types rather than deprecated aliases (#370)
- Assign entities to their respective service paths when a notification
  contains multiple service paths (#363, #364, #365)
- Return HTTP 500 on DB insert failure (#346)

### Documentation

- Note delay to be expected between an entity insertion and its subsequent
  availability for querying (#420)
- Update Japanese documentation (#414)
- Substantial updates regarding Redis cache, benchmarks and NGSI-LD
  support (#373)
- Gunicorn security settings for QuantumLeap (#380)
- Mention CrateDB lacks support for 3D coordinates (#340)

### Technical debt

- Clean up and refactor translator tests (#403)

## 0.7.6

### New features

- Save original data on translation error (#335)
- Make maximum number of rows a query can retrieve configurable (#330)
- Support CrateDB `4.x` series (#300)
- History of attributes from different entities with different types (#294)
- Introduce support for log level configuration (#299)
- History of attributes from different entities of the same type (#293)
- Make `entities` endpoint list IDs of all existing entities (#264)
- Move `version`, `config` and `health` endpoint to API root path (#261)

### Bug fixes

- Log values of environment variables when reading them in (#326)
- Reduce code duplication between CrateDB and Timescale translators;
  use UTC time consistently across the board for time indexing; fix
  date time SQL injection vulnerability (#315)
- Ignore attributes with null values (#298)
- Accept quoted values in API `fromDate` and `toDate` parameters (#285)
- Use standard header names for FIWARE service and service path (#283)
- Update tests for incomplete entities to take into account changes introduced
  by PR #278 (#282)
- Filter empty entities out of notification payload (#278)
- Pin Python/Alpine docker image to avoid dependency hell (#271)
- Make `/v2` return list of available API endpoints (#255)
- Update network interface in Travis build (#260)
- Update FIWARE CSS to avoid redirect URL (#252)

### Documentation

- Update Japanese documentation to cater for CrateDB `4.x` and environment
  variables (#333)
- Update contributors list (#307)
- Remove "Migrating STH Comet data" manual section as no longer supported (#267)
- Document data format expected by `notify` endpoint (#268)
- Timescale backend documentation (#263)
- Update Japanese documents (#280)
- Update broken link in in sanity check section of Japanese manual (#291)
- Updated broken links in sanity check section of manual (#289)
- Update broken links in CrateDB section of manual (#286)
- Update GitHub issue template (#259)
- State DB versions in README

### Important: Backward compatibility

This release breaks API backward compatibility. Existing `0.7.5` clients may
**not** be able to work with this new Quantum Leap version without code
changes.
In detail: version `0.7.6` changes the URL of the version, health and config
endpoints as indicated below:

      0.7.5           0.7.6
      -----           -----
    /v2/version      /version
    /v2/config       /config
    /v2/health       /health

Note that the semantics of the endpoints remains the same as version
 `0.7.5`.

## 0.7.5

- Fix bug with lastN parameter (#249)
- Update specification version to align with QL versions (#218)

## 0.7.4

- Fix bug with Custom Time Index header handling (#247)
- Timescale backend fixes (#243 #246)
- Bring back /ui endpoint (#229)
- Update dependencies (#244)

## 0.7.3

- Relax Crate health check (#239)
- Timescale backend teething troubles (#237)
- add coverall badge (#236)
- Coverage tool integration with travis (#221)

## 0.7.2

- Initial Timescale DB support (#231)

## 0.7.1

- Japanses Translations Update (#220)
- Remove OSM checks by default (#226)

## 0.7.0

- Flatten JSON in query results (#213)
- Data migration from STH-Comet to QuantumLeap (#184)

### Important: Backward compatibility

This release breaks API backward compatibility. Existing 0.6.3 clients will
**not** be able to work with Quantum Leap 0.7.0 without code changes.
In detail: version 0.7.0 changes the structure of query results. Up to
version 0.6.3, Quantum Leap used the following JSON format for query results:

    {
        data: {
           ...query results...
        }
    }

Version 0.7.0 removes the `data` field and puts all the fields that make up
the query result at the top level as in e.g.

    {
        entityId: ...,
        index: ...,
        values: ...
    }

## 0.6.3

- Fix queries involving attribute names (#206)

## 0.6.2

- Update connexion version (#203)
- Support nulls in NGSI_GEOPOINT values (#198)
- Documentation fixes (#195) (#200)
- Remove deprecated crate grafana plugin (#190)
- Support multiple data elements in notifications (#185)

## 0.6.1

- Fix CI issues (#186)
- Update package dependencies (#157)
- Added Backwards Compatibility testing (#173)
- Time_index enhancement (#172)
- Bugfix (#177)

## 0.6

- Update documentation (#168)
- Add curl to Docker image (#167)
- Enhanced Time Index selection policy (#161)
- Update vulnerable dependency (#158)
- Bugfixes in crate translator (#136)
- Bugfixes in geocoder (#105)

## 0.5.1

- Minor bugfix (#163)

## 0.5

Release 0.5 of QuantumLeap adds support for geographical queries and features
a streamlined, much smaller docker image as well as several bug fixes.

- Full support for geographical queries as specified by the FIWARE-NGSI v2
  Specification except for equality queries (#111)
- Optimised docker image, size is now down to 170 MB (#116)
- Support for missing entity attributes (#122)
- Metadata query fixes (#115)
- Documentation fixes (#112)

## 0.4.1

- Add: /health API endpoint (#68)
- Add: aggrPeriod support (#89)
- Add: Improve orion subscription options (#69)
- Chg: Use Pipenv, drop requirements.txt (#99)
- Fix: some inconsistent HTTP return errors
- Other minor fixes and adjustments<|MERGE_RESOLUTION|>--- conflicted
+++ resolved
@@ -65,16 +65,13 @@
 - Replaced entity with getter (#652)
 - Resolved TODO in Dockerfile (#680)
 - Resolved TODO at src/reporter/tests/test_timescale_types.py (#667)
-<<<<<<< HEAD
-- Updated health endpoint for Timescale (#377)
-=======
 - Resolved TODO at src/transaltors/sql_transaltor.py (#694)
 - Resolved TODO at src/translator/sql_translator.py (#686)
 - Resolved TODO at src/translators/sql_translator.py#L768.py (#683)
 - Resolved TODO at src/reporter/tests/utils.py (#692)
 - Added error handling in src/wq/ql/notify.py (#673)
 - NGSI-LD tenant header (#664, #669)
->>>>>>> 270a4e26
+- Updated health endpoint for Timescale (#377)
 
 ### Bug fixes
 
