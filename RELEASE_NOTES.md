# QuantumLeap Release Notes

## 0.9.0-dev

### New features

- Removed subscription API (#493)
- Replaced geocoder with [geopy](https://geopy.readthedocs.io/en/stable/) (#610)
- Bumped pillow from 8.4.0 to 9.0.0
- Aligned missing Fiware-servicePath behaviour with the one of Orion
  Context Broker (#564). This is a breaking change! Before no value for
  Fiware-servicePath was interpreted as python None, from now on, None
  will be replaced with /. This affects only users that manually injected
  data, since Orion, assume / when no servicePath is passed.
- Added more test cases for Aggregation (#499)
- fix translator initialization
- List Addix among adopters (#649)
- Replaced string with the constants (#650)
<<<<<<< HEAD
- Added logs in src/wq/core/task.py (#662)
=======
- Added idPattern ain query parameter (#648)
>>>>>>> 82700055

### Bug fixes

- Fix issues with integration tests and backward compatibility tests

### Continuous Integration

- Improve github action for docker images (#624)
- Add caching to docker image builds (#626)
- Update CI to use CrateDB 4.6.7 and Orion 3.3.1
- Add maintenance type to pr template

### Documentation

- Fix links in pr template (#620)
- Mention running tests locally as well as linting in PR template (#621)
- Fix variable names for CrateDB authentication (#636)

### Technical debt

## 0.8.3

### New features

- Added support for NGSI-LD temporal property 'modifiedAt' and 'observedAt' (#433)
- Added sql query to retrieve only last values of entities (#500)
- Support configuration of back off factor for CrateDB (#503)
- Added exception handling and updated response where
  'AggrMethod cannot be applied' (#498)
- Added a warning to use 'id' and 'type' from version 0.9 in all
   query responses (#584)
- Added instanceId for each entry received (#565)
- Support CrateDB authentication (#474)
- Updated PG8000 to 1.23.0 (#586)

### Bug fixes

- Fixed automated docker builds are broken (#557)
- Fixed arbitrary type arrays cause errors when inserting (#537)
- Fixed OpenAPI spec for /wq/management (#544)
- Fixed attributes names in /v2/entities query (#478)
- Fixed index ordering in /v2/entities query (#521)
- Fixed Deprecated warning by updating "warn" to "warning" (#605)

### Continuous Integration

- Increase test coverage (#524)
- Added workflow to check that `RELEASE_NOTES.md` is updated (#582)
- Added autopep8 workflow also to external pull requests (#601)
- Added request to update release notes to the pull request template (#585)
- Added codeql-analysis workflow (#588)
- Added wait for insert in instanceId and aggregation tests (#588)
- Added ci support for Crate 4.6.x (#594)

### Documentation

- Improved contributing documentation (#557)
- Introduced reference about `options=sysAttrs` for ngsi-ld time indexing (#546)
- Documented API pagination (#511)
- Revised documentation (#596)
- Fixed typos in roadmap and release notes (#617)

### Technical debt

## 0.8.2

### New features

- Support for CRATE 4.5 (#430)
- Introduced queue workflow support & upgraded gunicorn (#501)

### Bug fixes

- Fix "None" Tenant query caching (required for no multi-tenant orion deployment)

### Documentation

### Technical debt

## 0.8.1

### New features

- Optimise Gunicorn config for Docker image (#410)
- Batch inserts (#445)
- Increase resiliency to badly formatted data and support data casting (#444)

### Bug fixes

- Fix broken health check if no cache is used (#446)

## 0.8.0

### New features

- Experimental NGSI-LD support
  - Make the notify endpoint accept NGSI-LD payloads, convert them to
    tabular format and store them in the DB backend (#373)
  - Retain NGSI-v2 backward compatibility (#373)
  - Verify basic Orion-LD interoperability (#413)
- Improved performance
  - Make CrateDB async writes the default but allow the setting to be
    overwritten through configuration (#384)
  - Reduce DB queries on insert through a Redis metadata cache (#373)
  - Pool DB connections (#373)
- Expose configuration settings to enable/disable caching of geo-queries
  and metadata queries on insert (#429)
- Better logs
  - Adopt Orion log format and improve log messages (#373)
  - Log FIWARE correlation ID to support tracking of requests from
    agents (through Orion) to QuantumLeap (#373)
  - Add process and thread ID to log entries (#367)
  - Make log messages more descriptive and use debug log level (#355)
  - Timestamp log entries (#352)
- Assign NGSI attribute values a DB type according to their JSON type
  if no NGSI type is present rather than defaulting to text (#373)
- Make all API endpoints work with Timescale as a backend (#374)
- Support running QuantumLeap as a WSGI app in Gunicorn (#357)
- Collect telemetry time-series to analyse performance (#411)

### Bug fixes

- Honour default DB backend setting in YAML configuration (#405)
- Change health status from critical to warning when cache backend
  is down (#402)
- Explicitly add new columns to CrateDB tables to cater to corner cases
  where new columns aren't added if using Crate's dynamic column policy (#373)
- Log a warning if there's a type mismatch between NGSI and DB date-time
  rather than making queries crash (#387)
- Use proper ISO 8601 date-times and FIWARE service path match operator
  in CrateDB queries (#371)
- Use proper CrateDB types rather than deprecated aliases (#370)
- Assign entities to their respective service paths when a notification
  contains multiple service paths (#363, #364, #365)
- Return HTTP 500 on DB insert failure (#346)

### Documentation

- Note delay to be expected between an entity insertion and its subsequent
  availability for querying (#420)
- Update Japanese documentation (#414)
- Substantial updates regarding Redis cache, benchmarks and NGSI-LD
  support (#373)
- Gunicorn security settings for QuantumLeap (#380)
- Mention CrateDB lacks support for 3D coordinates (#340)

### Technical debt

- Clean up and refactor translator tests (#403)

## 0.7.6

### New features

- Save original data on translation error (#335)
- Make maximum number of rows a query can retrieve configurable (#330)
- Support CrateDB `4.x` series (#300)
- History of attributes from different entities with different types (#294)
- Introduce support for log level configuration (#299)
- History of attributes from different entities of the same type (#293)
- Make `entities` endpoint list IDs of all existing entities (#264)
- Move `version`, `config` and `health` endpoint to API root path (#261)

### Bug fixes

- Log values of environment variables when reading them in (#326)
- Reduce code duplication between CrateDB and Timescale translators;
  use UTC time consistently across the board for time indexing; fix
  date time SQL injection vulnerability (#315)
- Ignore attributes with null values (#298)
- Accept quoted values in API `fromDate` and `toDate` parameters (#285)
- Use standard header names for FIWARE service and service path (#283)
- Update tests for incomplete entities to take into account changes introduced
  by PR #278 (#282)
- Filter empty entities out of notification payload (#278)
- Pin Python/Alpine docker image to avoid dependency hell (#271)
- Make `/v2` return list of available API endpoints (#255)
- Update network interface in Travis build (#260)
- Update FIWARE CSS to avoid redirect URL (#252)

### Documentation

- Update Japanese documentation to cater for CrateDB `4.x` and environment
  variables (#333)
- Update contributors list (#307)
- Remove "Migrating STH Comet data" manual section as no longer supported (#267)
- Document data format expected by `notify` endpoint (#268)
- Timescale backend documentation (#263)
- Update Japanese documents (#280)
- Update broken link in in sanity check section of Japanese manual (#291)
- Updated broken links in sanity check section of manual (#289)
- Update broken links in CrateDB section of manual (#286)
- Update GitHub issue template (#259)
- State DB versions in README

### Important: Backward compatibility

This release breaks API backward compatibility. Existing `0.7.5` clients may
**not** be able to work with this new Quantum Leap version without code
changes.
In detail: version `0.7.6` changes the URL of the version, health and config
endpoints as indicated below:

      0.7.5           0.7.6
      -----           -----
    /v2/version      /version
    /v2/config       /config
    /v2/health       /health

Note that the semantics of the endpoints remains the same as version
 `0.7.5`.

## 0.7.5

- Fix bug with lastN parameter (#249)
- Update specification version to align with QL versions (#218)

## 0.7.4

- Fix bug with Custom Time Index header handling (#247)
- Timescale backend fixes (#243 #246)
- Bring back /ui endpoint (#229)
- Update dependencies (#244)

## 0.7.3

- Relax Crate health check (#239)
- Timescale backend teething troubles (#237)
- add coverall badge (#236)
- Coverage tool integration with travis (#221)

## 0.7.2

- Initial Timescale DB support (#231)

## 0.7.1

- Japanses Translations Update (#220)
- Remove OSM checks by default (#226)

## 0.7.0

- Flatten JSON in query results (#213)
- Data migration from STH-Comet to QuantumLeap (#184)

### Important: Backward compatibility

This release breaks API backward compatibility. Existing 0.6.3 clients will
**not** be able to work with Quantum Leap 0.7.0 without code changes.
In detail: version 0.7.0 changes the structure of query results. Up to
version 0.6.3, Quantum Leap used the following JSON format for query results:

    {
        data: {
           ...query results...
        }
    }

Version 0.7.0 removes the `data` field and puts all the fields that make up
the query result at the top level as in e.g.

    {
        entityId: ...,
        index: ...,
        values: ...
    }

## 0.6.3

- Fix queries involving attribute names (#206)

## 0.6.2

- Update connexion version (#203)
- Support nulls in NGSI_GEOPOINT values (#198)
- Documentation fixes (#195) (#200)
- Remove deprecated crate grafana plugin (#190)
- Support multiple data elements in notifications (#185)

## 0.6.1

- Fix CI issues (#186)
- Update package dependencies (#157)
- Added Backwards Compatibility testing (#173)
- Time_index enhancement (#172)
- Bugfix (#177)

## 0.6

- Update documentation (#168)
- Add curl to Docker image (#167)
- Enhanced Time Index selection policy (#161)
- Update vulnerable dependency (#158)
- Bugfixes in crate translator (#136)
- Bugfixes in geocoder (#105)

## 0.5.1

- Minor bugfix (#163)

## 0.5

Release 0.5 of QuantumLeap adds support for geographical queries and features
a streamlined, much smaller docker image as well as several bug fixes.

- Full support for geographical queries as specified by the FIWARE-NGSI v2
  Specification except for equality queries (#111)
- Optimised docker image, size is now down to 170 MB (#116)
- Support for missing entity attributes (#122)
- Metadata query fixes (#115)
- Documentation fixes (#112)

## 0.4.1

- Add: /health API endpoint (#68)
- Add: aggrPeriod support (#89)
- Add: Improve orion subscription options (#69)
- Chg: Use Pipenv, drop requirements.txt (#99)
- Fix: some inconsistent HTTP return errors
- Other minor fixes and adjustments<|MERGE_RESOLUTION|>--- conflicted
+++ resolved
@@ -16,11 +16,8 @@
 - fix translator initialization
 - List Addix among adopters (#649)
 - Replaced string with the constants (#650)
-<<<<<<< HEAD
-- Added logs in src/wq/core/task.py (#662)
-=======
 - Added idPattern ain query parameter (#648)
->>>>>>> 82700055
+-Added logs in src/wq/core/task.py (#662)
 
 ### Bug fixes
 
