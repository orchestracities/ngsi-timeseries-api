# QuantumLeap Release Notes

## 0.9.0-dev

### New features

- Removed subscription API (#493)
- Replaced geocoder with [geopy](https://geopy.readthedocs.io/en/stable/) (#610)
- Bumped pillow from 8.4.0 to 9.0.0
- Aligned missing Fiware-servicePath behaviour with the one of Orion
  Context Broker (#564). This is a breaking change! Before no value for
  Fiware-servicePath was interpreted as python None, from now on, None
  will be replaced with /. This affects only users that manually injected
  data, since Orion, assume / when no servicePath is passed.
- Added more test cases for Aggregation (#499)
<<<<<<< HEAD
- Replaced entity with getter (#652)
=======
- fix translator initialization
- List Addix among adopters (#649)
- Replaced string with the constants (#650)
>>>>>>> 46a4fd4d

### Bug fixes

- Fix issues with integration tests and backward compatibility tests

### Continuous Integration

- Improve github action for docker images (#624)
- Add caching to docker image builds (#626)
- Update CI to use CrateDB 4.6.7 and Orion 3.3.1
- Add maintenance type to pr template

### Documentation

- Fix links in pr template (#620)
- Mention running tests locally as well as linting in PR template (#621)
- Fix variable names for CrateDB authentication (#636)

### Technical debt

## 0.8.3

### New features

- Added support for NGSI-LD temporal property 'modifiedAt' and 'observedAt' (#433)
- Added sql query to retrieve only last values of entities (#500)
- Support configuration of back off factor for CrateDB (#503)
- Added exception handling and updated response where
  'AggrMethod cannot be applied' (#498)
- Added a warning to use 'id' and 'type' from version 0.9 in all
   query responses (#584)
- Added instanceId for each entry received (#565)
- Support CrateDB authentication (#474)
- Updated PG8000 to 1.23.0 (#586)

### Bug fixes

- Fixed automated docker builds are broken (#557)
- Fixed arbitrary type arrays cause errors when inserting (#537)
- Fixed OpenAPI spec for /wq/management (#544)
- Fixed attributes names in /v2/entities query (#478)
- Fixed index ordering in /v2/entities query (#521)
- Fixed Deprecated warning by updating "warn" to "warning" (#605)

### Continuous Integration

- Increase test coverage (#524)
- Added workflow to check that `RELEASE_NOTES.md` is updated (#582)
- Added autopep8 workflow also to external pull requests (#601)
- Added request to update release notes to the pull request template (#585)
- Added codeql-analysis workflow (#588)
- Added wait for insert in instanceId and aggregation tests (#588)
- Added ci support for Crate 4.6.x (#594)

### Documentation

- Improved contributing documentation (#557)
- Introduced reference about `options=sysAttrs` for ngsi-ld time indexing (#546)
- Documented API pagination (#511)
- Revised documentation (#596)
- Fixed typos in roadmap and release notes (#617)

### Technical debt

## 0.8.2

### New features

- Support for CRATE 4.5 (#430)
- Introduced queue workflow support & upgraded gunicorn (#501)

### Bug fixes

- Fix "None" Tenant query caching (required for no multi-tenant orion deployment)

### Documentation

### Technical debt

## 0.8.1

### New features

- Optimise Gunicorn config for Docker image (#410)
- Batch inserts (#445)
- Increase resiliency to badly formatted data and support data casting (#444)

### Bug fixes

- Fix broken health check if no cache is used (#446)

## 0.8.0

### New features

- Experimental NGSI-LD support
  - Make the notify endpoint accept NGSI-LD payloads, convert them to
    tabular format and store them in the DB backend (#373)
  - Retain NGSI-v2 backward compatibility (#373)
  - Verify basic Orion-LD interoperability (#413)
- Improved performance
  - Make CrateDB async writes the default but allow the setting to be
    overwritten through configuration (#384)
  - Reduce DB queries on insert through a Redis metadata cache (#373)
  - Pool DB connections (#373)
- Expose configuration settings to enable/disable caching of geo-queries
  and metadata queries on insert (#429)
- Better logs
  - Adopt Orion log format and improve log messages (#373)
  - Log FIWARE correlation ID to support tracking of requests from
    agents (through Orion) to QuantumLeap (#373)
  - Add process and thread ID to log entries (#367)
  - Make log messages more descriptive and use debug log level (#355)
  - Timestamp log entries (#352)
- Assign NGSI attribute values a DB type according to their JSON type
  if no NGSI type is present rather than defaulting to text (#373)
- Make all API endpoints work with Timescale as a backend (#374)
- Support running QuantumLeap as a WSGI app in Gunicorn (#357)
- Collect telemetry time-series to analyse performance (#411)

### Bug fixes

- Honour default DB backend setting in YAML configuration (#405)
- Change health status from critical to warning when cache backend
  is down (#402)
- Explicitly add new columns to CrateDB tables to cater to corner cases
  where new columns aren't added if using Crate's dynamic column policy (#373)
- Log a warning if there's a type mismatch between NGSI and DB date-time
  rather than making queries crash (#387)
- Use proper ISO 8601 date-times and FIWARE service path match operator
  in CrateDB queries (#371)
- Use proper CrateDB types rather than deprecated aliases (#370)
- Assign entities to their respective service paths when a notification
  contains multiple service paths (#363, #364, #365)
- Return HTTP 500 on DB insert failure (#346)

### Documentation

- Note delay to be expected between an entity insertion and its subsequent
  availability for querying (#420)
- Update Japanese documentation (#414)
- Substantial updates regarding Redis cache, benchmarks and NGSI-LD
  support (#373)
- Gunicorn security settings for QuantumLeap (#380)
- Mention CrateDB lacks support for 3D coordinates (#340)

### Technical debt

- Clean up and refactor translator tests (#403)

## 0.7.6

### New features

- Save original data on translation error (#335)
- Make maximum number of rows a query can retrieve configurable (#330)
- Support CrateDB `4.x` series (#300)
- History of attributes from different entities with different types (#294)
- Introduce support for log level configuration (#299)
- History of attributes from different entities of the same type (#293)
- Make `entities` endpoint list IDs of all existing entities (#264)
- Move `version`, `config` and `health` endpoint to API root path (#261)

### Bug fixes

- Log values of environment variables when reading them in (#326)
- Reduce code duplication between CrateDB and Timescale translators;
  use UTC time consistently across the board for time indexing; fix
  date time SQL injection vulnerability (#315)
- Ignore attributes with null values (#298)
- Accept quoted values in API `fromDate` and `toDate` parameters (#285)
- Use standard header names for FIWARE service and service path (#283)
- Update tests for incomplete entities to take into account changes introduced
  by PR #278 (#282)
- Filter empty entities out of notification payload (#278)
- Pin Python/Alpine docker image to avoid dependency hell (#271)
- Make `/v2` return list of available API endpoints (#255)
- Update network interface in Travis build (#260)
- Update FIWARE CSS to avoid redirect URL (#252)

### Documentation

- Update Japanese documentation to cater for CrateDB `4.x` and environment
  variables (#333)
- Update contributors list (#307)
- Remove "Migrating STH Comet data" manual section as no longer supported (#267)
- Document data format expected by `notify` endpoint (#268)
- Timescale backend documentation (#263)
- Update Japanese documents (#280)
- Update broken link in in sanity check section of Japanese manual (#291)
- Updated broken links in sanity check section of manual (#289)
- Update broken links in CrateDB section of manual (#286)
- Update GitHub issue template (#259)
- State DB versions in README

### Important: Backward compatibility

This release breaks API backward compatibility. Existing `0.7.5` clients may
**not** be able to work with this new Quantum Leap version without code
changes.
In detail: version `0.7.6` changes the URL of the version, health and config
endpoints as indicated below:

      0.7.5           0.7.6
      -----           -----
    /v2/version      /version
    /v2/config       /config
    /v2/health       /health

Note that the semantics of the endpoints remains the same as version
 `0.7.5`.

## 0.7.5

- Fix bug with lastN parameter (#249)
- Update specification version to align with QL versions (#218)

## 0.7.4

- Fix bug with Custom Time Index header handling (#247)
- Timescale backend fixes (#243 #246)
- Bring back /ui endpoint (#229)
- Update dependencies (#244)

## 0.7.3

- Relax Crate health check (#239)
- Timescale backend teething troubles (#237)
- add coverall badge (#236)
- Coverage tool integration with travis (#221)

## 0.7.2

- Initial Timescale DB support (#231)

## 0.7.1

- Japanses Translations Update (#220)
- Remove OSM checks by default (#226)

## 0.7.0

- Flatten JSON in query results (#213)
- Data migration from STH-Comet to QuantumLeap (#184)

### Important: Backward compatibility

This release breaks API backward compatibility. Existing 0.6.3 clients will
**not** be able to work with Quantum Leap 0.7.0 without code changes.
In detail: version 0.7.0 changes the structure of query results. Up to
version 0.6.3, Quantum Leap used the following JSON format for query results:

    {
        data: {
           ...query results...
        }
    }

Version 0.7.0 removes the `data` field and puts all the fields that make up
the query result at the top level as in e.g.

    {
        entityId: ...,
        index: ...,
        values: ...
    }

## 0.6.3

- Fix queries involving attribute names (#206)

## 0.6.2

- Update connexion version (#203)
- Support nulls in NGSI_GEOPOINT values (#198)
- Documentation fixes (#195) (#200)
- Remove deprecated crate grafana plugin (#190)
- Support multiple data elements in notifications (#185)

## 0.6.1

- Fix CI issues (#186)
- Update package dependencies (#157)
- Added Backwards Compatibility testing (#173)
- Time_index enhancement (#172)
- Bugfix (#177)

## 0.6

- Update documentation (#168)
- Add curl to Docker image (#167)
- Enhanced Time Index selection policy (#161)
- Update vulnerable dependency (#158)
- Bugfixes in crate translator (#136)
- Bugfixes in geocoder (#105)

## 0.5.1

- Minor bugfix (#163)

## 0.5

Release 0.5 of QuantumLeap adds support for geographical queries and features
a streamlined, much smaller docker image as well as several bug fixes.

- Full support for geographical queries as specified by the FIWARE-NGSI v2
  Specification except for equality queries (#111)
- Optimised docker image, size is now down to 170 MB (#116)
- Support for missing entity attributes (#122)
- Metadata query fixes (#115)
- Documentation fixes (#112)

## 0.4.1

- Add: /health API endpoint (#68)
- Add: aggrPeriod support (#89)
- Add: Improve orion subscription options (#69)
- Chg: Use Pipenv, drop requirements.txt (#99)
- Fix: some inconsistent HTTP return errors
- Other minor fixes and adjustments<|MERGE_RESOLUTION|>--- conflicted
+++ resolved
@@ -13,13 +13,10 @@
   will be replaced with /. This affects only users that manually injected
   data, since Orion, assume / when no servicePath is passed.
 - Added more test cases for Aggregation (#499)
-<<<<<<< HEAD
-- Replaced entity with getter (#652)
-=======
 - fix translator initialization
 - List Addix among adopters (#649)
 - Replaced string with the constants (#650)
->>>>>>> 46a4fd4d
+- Replaced entity with getter (#652)
 
 ### Bug fixes
 
