--- conflicted
+++ resolved
@@ -21,11 +21,9 @@
 - Removed comments on line no.462 and 467 in sql_translator.py (#659)
 - Added logs in src/wq/ql/notify.py (#656)
 - Added logs in src/wq/core/task.py (#662)
-<<<<<<< HEAD
+- Replaced entity with getter (#652)
 - Resolved TODO at src/reporter/tests/test_timescale_types.py (#667)
-=======
-- Replaced entity with getter (#652)
->>>>>>> 6ecedfe5
+
 
 ### Bug fixes
 
