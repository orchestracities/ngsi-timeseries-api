# QuantumLeap Release Notes

## 0.9.0-dev

### New features

- Removed subscription API (#493)
- Replaced geocoder with [geopy](https://geopy.readthedocs.io/en/stable/) (#610)
- Bumped pillow from 8.4.0 to 9.0.0
- Aligned missing Fiware-servicePath behaviour with the one of Orion
  Context Broker (#564). This is a breaking change! Before no value for
  Fiware-servicePath was interpreted as python None, from now on, None
  will be replaced with /. This affects only users that manually injected
  data, since Orion, assume / when no servicePath is passed.
- Added more test cases for Aggregation (#499)
- fix translator initialization
- List Addix among adopters (#649)
- Replaced string with the constants (#650)
<<<<<<< HEAD
- Replaced entity with getter (#652)
=======
- Added idPattern ain query parameter (#648)
>>>>>>> 82700055

### Bug fixes

- Fix issues with integration tests and backward compatibility tests

### Continuous Integration

- Improve github action for docker images (#624)
- Add caching to docker image builds (#626)
- Update CI to use CrateDB 4.6.7 and Orion 3.3.1
- Add maintenance type to pr template

### Documentation

- Fix links in pr template (#620)
- Mention running tests locally as well as linting in PR template (#621)
- Fix variable names for CrateDB authentication (#636)

### Technical debt

## 0.8.3

### New features

- Added support for NGSI-LD temporal property 'modifiedAt' and 'observedAt' (#433)
- Added sql query to retrieve only last values of entities (#500)
- Support configuration of back off factor for CrateDB (#503)
- Added exception handling and updated response where
  'AggrMethod cannot be applied' (#498)
- Added a warning to use 'id' and 'type' from version 0.9 in all
   query responses (#584)
- Added instanceId for each entry received (#565)
- Support CrateDB authentication (#474)
- Updated PG8000 to 1.23.0 (#586)

### Bug fixes

- Fixed automated docker builds are broken (#557)
- Fixed arbitrary type arrays cause errors when inserting (#537)
- Fixed OpenAPI spec for /wq/management (#544)
- Fixed attributes names in /v2/entities query (#478)
- Fixed index ordering in /v2/entities query (#521)
- Fixed Deprecated warning by updating "warn" to "warning" (#605)

### Continuous Integration

- Increase test coverage (#524)
- Added workflow to check that `RELEASE_NOTES.md` is updated (#582)
- Added autopep8 workflow also to external pull requests (#601)
- Added request to update release notes to the pull request template (#585)
- Added codeql-analysis workflow (#588)
- Added wait for insert in instanceId and aggregation tests (#588)
- Added ci support for Crate 4.6.x (#594)

### Documentation

- Improved contributing documentation (#557)
- Introduced reference about `options=sysAttrs` for ngsi-ld time indexing (#546)
- Documented API pagination (#511)
- Revised documentation (#596)
- Fixed typos in roadmap and release notes (#617)

### Technical debt

## 0.8.2

### New features

- Support for CRATE 4.5 (#430)
- Introduced queue workflow support & upgraded gunicorn (#501)

### Bug fixes

- Fix "None" Tenant query caching (required for no multi-tenant orion deployment)

### Documentation

### Technical debt

## 0.8.1

### New features

- Optimise Gunicorn config for Docker image (#410)
- Batch inserts (#445)
- Increase resiliency to badly formatted data and support data casting (#444)

### Bug fixes

- Fix broken health check if no cache is used (#446)

## 0.8.0

### New features

- Experimental NGSI-LD support
  - Make the notify endpoint accept NGSI-LD payloads, convert them to
    tabular format and store them in the DB backend (#373)
  - Retain NGSI-v2 backward compatibility (#373)
  - Verify basic Orion-LD interoperability (#413)
- Improved performance
  - Make CrateDB async writes the default but allow the setting to be
    overwritten through configuration (#384)
  - Reduce DB queries on insert through a Redis metadata cache (#373)
  - Pool DB connections (#373)
- Expose configuration settings to enable/disable caching of geo-queries
  and metadata queries on insert (#429)
- Better logs
  - Adopt Orion log format and improve log messages (#373)
  - Log FIWARE correlation ID to support tracking of requests from
    agents (through Orion) to QuantumLeap (#373)
  - Add process and thread ID to log entries (#367)
  - Make log messages more descriptive and use debug log level (#355)
  - Timestamp log entries (#352)
- Assign NGSI attribute values a DB type according to their JSON type
  if no NGSI type is present rather than defaulting to text (#373)
- Make all API endpoints work with Timescale as a backend (#374)
- Support running QuantumLeap as a WSGI app in Gunicorn (#357)
- Collect telemetry time-series to analyse performance (#411)

### Bug fixes

- Honour default DB backend setting in YAML configuration (#405)
- Change health status from critical to warning when cache backend
  is down (#402)
- Explicitly add new columns to CrateDB tables to cater to corner cases
  where new columns aren't added if using Crate's dynamic column policy (#373)
- Log a warning if there's a type mismatch between NGSI and DB date-time
  rather than making queries crash (#387)
- Use proper ISO 8601 date-times and FIWARE service path match operator
  in CrateDB queries (#371)
- Use proper CrateDB types rather than deprecated aliases (#370)
- Assign entities to their respective service paths when a notification
  contains multiple service paths (#363, #364, #365)
- Return HTTP 500 on DB insert failure (#346)

### Documentation

- Note delay to be expected between an entity insertion and its subsequent
  availability for querying (#420)
- Update Japanese documentation (#414)
- Substantial updates regarding Redis cache, benchmarks and NGSI-LD
  support (#373)
- Gunicorn security settings for QuantumLeap (#380)
- Mention CrateDB lacks support for 3D coordinates (#340)

### Technical debt

- Clean up and refactor translator tests (#403)

## 0.7.6

### New features

- Save original data on translation error (#335)
- Make maximum number of rows a query can retrieve configurable (#330)
- Support CrateDB `4.x` series (#300)
- History of attributes from different entities with different types (#294)
- Introduce support for log level configuration (#299)
- History of attributes from different entities of the same type (#293)
- Make `entities` endpoint list IDs of all existing entities (#264)
- Move `version`, `config` and `health` endpoint to API root path (#261)

### Bug fixes

- Log values of environment variables when reading them in (#326)
- Reduce code duplication between CrateDB and Timescale translators;
  use UTC time consistently across the board for time indexing; fix
  date time SQL injection vulnerability (#315)
- Ignore attributes with null values (#298)
- Accept quoted values in API `fromDate` and `toDate` parameters (#285)
- Use standard header names for FIWARE service and service path (#283)
- Update tests for incomplete entities to take into account changes introduced
  by PR #278 (#282)
- Filter empty entities out of notification payload (#278)
- Pin Python/Alpine docker image to avoid dependency hell (#271)
- Make `/v2` return list of available API endpoints (#255)
- Update network interface in Travis build (#260)
- Update FIWARE CSS to avoid redirect URL (#252)

### Documentation

- Update Japanese documentation to cater for CrateDB `4.x` and environment
  variables (#333)
- Update contributors list (#307)
- Remove "Migrating STH Comet data" manual section as no longer supported (#267)
- Document data format expected by `notify` endpoint (#268)
- Timescale backend documentation (#263)
- Update Japanese documents (#280)
- Update broken link in in sanity check section of Japanese manual (#291)
- Updated broken links in sanity check section of manual (#289)
- Update broken links in CrateDB section of manual (#286)
- Update GitHub issue template (#259)
- State DB versions in README

### Important: Backward compatibility

This release breaks API backward compatibility. Existing `0.7.5` clients may
**not** be able to work with this new Quantum Leap version without code
changes.
In detail: version `0.7.6` changes the URL of the version, health and config
endpoints as indicated below:

      0.7.5           0.7.6
      -----           -----
    /v2/version      /version
    /v2/config       /config
    /v2/health       /health

Note that the semantics of the endpoints remains the same as version
 `0.7.5`.

## 0.7.5

- Fix bug with lastN parameter (#249)
- Update specification version to align with QL versions (#218)

## 0.7.4

- Fix bug with Custom Time Index header handling (#247)
- Timescale backend fixes (#243 #246)
- Bring back /ui endpoint (#229)
- Update dependencies (#244)

## 0.7.3

- Relax Crate health check (#239)
- Timescale backend teething troubles (#237)
- add coverall badge (#236)
- Coverage tool integration with travis (#221)

## 0.7.2

- Initial Timescale DB support (#231)

## 0.7.1

- Japanses Translations Update (#220)
- Remove OSM checks by default (#226)

## 0.7.0

- Flatten JSON in query results (#213)
- Data migration from STH-Comet to QuantumLeap (#184)

### Important: Backward compatibility

This release breaks API backward compatibility. Existing 0.6.3 clients will
**not** be able to work with Quantum Leap 0.7.0 without code changes.
In detail: version 0.7.0 changes the structure of query results. Up to
version 0.6.3, Quantum Leap used the following JSON format for query results:

    {
        data: {
           ...query results...
        }
    }

Version 0.7.0 removes the `data` field and puts all the fields that make up
the query result at the top level as in e.g.

    {
        entityId: ...,
        index: ...,
        values: ...
    }

## 0.6.3

- Fix queries involving attribute names (#206)

## 0.6.2

- Update connexion version (#203)
- Support nulls in NGSI_GEOPOINT values (#198)
- Documentation fixes (#195) (#200)
- Remove deprecated crate grafana plugin (#190)
- Support multiple data elements in notifications (#185)

## 0.6.1

- Fix CI issues (#186)
- Update package dependencies (#157)
- Added Backwards Compatibility testing (#173)
- Time_index enhancement (#172)
- Bugfix (#177)

## 0.6

- Update documentation (#168)
- Add curl to Docker image (#167)
- Enhanced Time Index selection policy (#161)
- Update vulnerable dependency (#158)
- Bugfixes in crate translator (#136)
- Bugfixes in geocoder (#105)

## 0.5.1

- Minor bugfix (#163)

## 0.5

Release 0.5 of QuantumLeap adds support for geographical queries and features
a streamlined, much smaller docker image as well as several bug fixes.

- Full support for geographical queries as specified by the FIWARE-NGSI v2
  Specification except for equality queries (#111)
- Optimised docker image, size is now down to 170 MB (#116)
- Support for missing entity attributes (#122)
- Metadata query fixes (#115)
- Documentation fixes (#112)

## 0.4.1

- Add: /health API endpoint (#68)
- Add: aggrPeriod support (#89)
- Add: Improve orion subscription options (#69)
- Chg: Use Pipenv, drop requirements.txt (#99)
- Fix: some inconsistent HTTP return errors
- Other minor fixes and adjustments<|MERGE_RESOLUTION|>--- conflicted
+++ resolved
@@ -16,11 +16,8 @@
 - fix translator initialization
 - List Addix among adopters (#649)
 - Replaced string with the constants (#650)
-<<<<<<< HEAD
+- Added idPattern ain query parameter (#648)
 - Replaced entity with getter (#652)
-=======
-- Added idPattern ain query parameter (#648)
->>>>>>> 82700055
 
 ### Bug fixes
 
