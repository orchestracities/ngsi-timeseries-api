# QuantumLeap Release Notes

## 0.9.0-dev

### New features

- Removed subscription API (#493)
<<<<<<< HEAD
- Added quantum leap version in metadata (#651)
=======
- Replaced geocoder with [geopy](https://geopy.readthedocs.io/en/stable/) (#610)
- Bumped pillow from 8.4.0 to 9.0.0
>>>>>>> 77f2debb

### Bug fixes

### Continuous Integration

- Improve github action for docker images (#624)

### Documentation

- Fix links in pr template (#620)
- Mention running tests locally as well as linting in PR template (#621)

### Technical debt

## 0.8.3

### New features

- Added support for NGSI-LD temporal property 'modifiedAt' and 'observedAt' (#433)
- Added sql query to retrieve only last values of entities (#500)
- Support configuration of back off factor for CrateDB (#503)
- Added exception handling and updated response where
  'AggrMethod cannot be applied' (#498)
- Added a warning to use 'id' and 'type' from version 0.9 in all
   query responses (#584)
- Added instanceId for each entry received (#565)
- Support CrateDB authentication (#474)
- Updated PG8000 to 1.23.0 (#586)

### Bug fixes

- Fixed automated docker builds are broken (#557)
- Fixed arbitrary type arrays cause errors when inserting (#537)
- Fixed OpenAPI spec for /wq/management (#544)
- Fixed attributes names in /v2/entities query (#478)
- Fixed index ordering in /v2/entities query (#521)
- Fixed Deprecated warning by updating "warn" to "warning" (#605)

### Continuous Integration

- Increase test coverage (#524)
- Added workflow to check that `RELEASE_NOTES.md` is updated (#582)
- Added autopep8 workflow also to external pull requests (#601)
- Added request to update release notes to the pull request template (#585)
- Added codeql-analysis workflow (#588)
- Added wait for insert in instanceId and aggregation tests (#588)
- Added ci support for Crate 4.6.x (#594)

### Documentation

- Improved contributing documentation (#557)
- Introduced reference about `options=sysAttrs` for ngsi-ld time indexing (#546)
- Documented API pagination (#511)
- Revised documentation (#596)
- Fixed typos in roadmap and release notes (#617)

### Technical debt

## 0.8.2

### New features

- Support for CRATE 4.5 (#430)
- Introduced queue workflow support & upgraded gunicorn (#501)

### Bug fixes

- Fix "None" Tenant query caching (required for no multi-tenant orion deployment)

### Documentation

### Technical debt

## 0.8.1

### New features

- Optimise Gunicorn config for Docker image (#410)
- Batch inserts (#445)
- Increase resiliency to badly formatted data and support data casting (#444)

### Bug fixes

- Fix broken health check if no cache is used (#446)

## 0.8.0

### New features

- Experimental NGSI-LD support
  - Make the notify endpoint accept NGSI-LD payloads, convert them to
    tabular format and store them in the DB backend (#373)
  - Retain NGSI-v2 backward compatibility (#373)
  - Verify basic Orion-LD interoperability (#413)
- Improved performance
  - Make CrateDB async writes the default but allow the setting to be
    overwritten through configuration (#384)
  - Reduce DB queries on insert through a Redis metadata cache (#373)
  - Pool DB connections (#373)
- Expose configuration settings to enable/disable caching of geo-queries
  and metadata queries on insert (#429)
- Better logs
  - Adopt Orion log format and improve log messages (#373)
  - Log FIWARE correlation ID to support tracking of requests from
    agents (through Orion) to QuantumLeap (#373)
  - Add process and thread ID to log entries (#367)
  - Make log messages more descriptive and use debug log level (#355)
  - Timestamp log entries (#352)
- Assign NGSI attribute values a DB type according to their JSON type
  if no NGSI type is present rather than defaulting to text (#373)
- Make all API endpoints work with Timescale as a backend (#374)
- Support running QuantumLeap as a WSGI app in Gunicorn (#357)
- Collect telemetry time-series to analyse performance (#411)

### Bug fixes

- Honour default DB backend setting in YAML configuration (#405)
- Change health status from critical to warning when cache backend
  is down (#402)
- Explicitly add new columns to CrateDB tables to cater to corner cases
  where new columns aren't added if using Crate's dynamic column policy (#373)
- Log a warning if there's a type mismatch between NGSI and DB date-time
  rather than making queries crash (#387)
- Use proper ISO 8601 date-times and FIWARE service path match operator
  in CrateDB queries (#371)
- Use proper CrateDB types rather than deprecated aliases (#370)
- Assign entities to their respective service paths when a notification
  contains multiple service paths (#363, #364, #365)
- Return HTTP 500 on DB insert failure (#346)

### Documentation

- Note delay to be expected between an entity insertion and its subsequent
  availability for querying (#420)
- Update Japanese documentation (#414)
- Substantial updates regarding Redis cache, benchmarks and NGSI-LD
  support (#373)
- Gunicorn security settings for QuantumLeap (#380)
- Mention CrateDB lacks support for 3D coordinates (#340)

### Technical debt

- Clean up and refactor translator tests (#403)

## 0.7.6

### New features

- Save original data on translation error (#335)
- Make maximum number of rows a query can retrieve configurable (#330)
- Support CrateDB `4.x` series (#300)
- History of attributes from different entities with different types (#294)
- Introduce support for log level configuration (#299)
- History of attributes from different entities of the same type (#293)
- Make `entities` endpoint list IDs of all existing entities (#264)
- Move `version`, `config` and `health` endpoint to API root path (#261)

### Bug fixes

- Log values of environment variables when reading them in (#326)
- Reduce code duplication between CrateDB and Timescale translators;
  use UTC time consistently across the board for time indexing; fix
  date time SQL injection vulnerability (#315)
- Ignore attributes with null values (#298)
- Accept quoted values in API `fromDate` and `toDate` parameters (#285)
- Use standard header names for FIWARE service and service path (#283)
- Update tests for incomplete entities to take into account changes introduced
  by PR #278 (#282)
- Filter empty entities out of notification payload (#278)
- Pin Python/Alpine docker image to avoid dependency hell (#271)
- Make `/v2` return list of available API endpoints (#255)
- Update network interface in Travis build (#260)
- Update FIWARE CSS to avoid redirect URL (#252)

### Documentation

- Update Japanese documentation to cater for CrateDB `4.x` and environment
  variables (#333)
- Update contributors list (#307)
- Remove "Migrating STH Comet data" manual section as no longer supported (#267)
- Document data format expected by `notify` endpoint (#268)
- Timescale backend documentation (#263)
- Update Japanese documents (#280)
- Update broken link in in sanity check section of Japanese manual (#291)
- Updated broken links in sanity check section of manual (#289)
- Update broken links in CrateDB section of manual (#286)
- Update GitHub issue template (#259)
- State DB versions in README

### Important: Backward compatibility

This release breaks API backward compatibility. Existing `0.7.5` clients may
**not** be able to work with this new Quantum Leap version without code
changes.
In detail: version `0.7.6` changes the URL of the version, health and config
endpoints as indicated below:

      0.7.5           0.7.6
      -----           -----
    /v2/version      /version
    /v2/config       /config
    /v2/health       /health

Note that the semantics of the endpoints remains the same as version
 `0.7.5`.

## 0.7.5

- Fix bug with lastN parameter (#249)
- Update specification version to align with QL versions (#218)

## 0.7.4

- Fix bug with Custom Time Index header handling (#247)
- Timescale backend fixes (#243 #246)
- Bring back /ui endpoint (#229)
- Update dependencies (#244)

## 0.7.3

- Relax Crate health check (#239)
- Timescale backend teething troubles (#237)
- add coverall badge (#236)
- Coverage tool integration with travis (#221)

## 0.7.2

- Initial Timescale DB support (#231)

## 0.7.1

- Japanses Translations Update (#220)
- Remove OSM checks by default (#226)

## 0.7.0

- Flatten JSON in query results (#213)
- Data migration from STH-Comet to QuantumLeap (#184)

### Important: Backward compatibility

This release breaks API backward compatibility. Existing 0.6.3 clients will
**not** be able to work with Quantum Leap 0.7.0 without code changes.
In detail: version 0.7.0 changes the structure of query results. Up to
version 0.6.3, Quantum Leap used the following JSON format for query results:

    {
        data: {
           ...query results...
        }
    }

Version 0.7.0 removes the `data` field and puts all the fields that make up
the query result at the top level as in e.g.

    {
        entityId: ...,
        index: ...,
        values: ...
    }

## 0.6.3

- Fix queries involving attribute names (#206)

## 0.6.2

- Update connexion version (#203)
- Support nulls in NGSI_GEOPOINT values (#198)
- Documentation fixes (#195) (#200)
- Remove deprecated crate grafana plugin (#190)
- Support multiple data elements in notifications (#185)

## 0.6.1

- Fix CI issues (#186)
- Update package dependencies (#157)
- Added Backwards Compatibility testing (#173)
- Time_index enhancement (#172)
- Bugfix (#177)

## 0.6

- Update documentation (#168)
- Add curl to Docker image (#167)
- Enhanced Time Index selection policy (#161)
- Update vulnerable dependency (#158)
- Bugfixes in crate translator (#136)
- Bugfixes in geocoder (#105)

## 0.5.1

- Minor bugfix (#163)

## 0.5

Release 0.5 of QuantumLeap adds support for geographical queries and features
a streamlined, much smaller docker image as well as several bug fixes.

- Full support for geographical queries as specified by the FIWARE-NGSI v2
  Specification except for equality queries (#111)
- Optimised docker image, size is now down to 170 MB (#116)
- Support for missing entity attributes (#122)
- Metadata query fixes (#115)
- Documentation fixes (#112)

## 0.4.1

- Add: /health API endpoint (#68)
- Add: aggrPeriod support (#89)
- Add: Improve orion subscription options (#69)
- Chg: Use Pipenv, drop requirements.txt (#99)
- Fix: some inconsistent HTTP return errors
- Other minor fixes and adjustments<|MERGE_RESOLUTION|>--- conflicted
+++ resolved
@@ -5,12 +5,7 @@
 ### New features
 
 - Removed subscription API (#493)
-<<<<<<< HEAD
-- Added quantum leap version in metadata (#651)
-=======
-- Replaced geocoder with [geopy](https://geopy.readthedocs.io/en/stable/) (#610)
-- Bumped pillow from 8.4.0 to 9.0.0
->>>>>>> 77f2debb
+
 
 ### Bug fixes
 
