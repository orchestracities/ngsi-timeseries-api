# QuantumLeap Release Notes

## 0.9.0-dev

### New features

- Removed subscription API (#493)
- Replaced geocoder with [geopy](https://geopy.readthedocs.io/en/stable/) (#610)
- Bumped pillow from 8.4.0 to 9.0.0
- Aligned missing Fiware-servicePath behaviour with the one of Orion
  Context Broker (#564). This is a breaking change! Before no value for
  Fiware-servicePath was interpreted as python None, from now on, None
  will be replaced with /. This affects only users that manually injected
  data, since Orion, assume / when no servicePath is passed.
- Added more test cases for Aggregation (#499)
- fix translator initialization
- List Addix among adopters (#649)
- Replaced string with the constants (#650)
- Added idPattern ain query parameter (#648)
- Remove duplicate code in src/reporter/tests/test_timescale_types.py (#657)
- Removed comments on line no.462 and 467 in sql_translator.py (#659)
- Added logs in src/wq/ql/notify.py (#656)
- Added logs in src/wq/core/task.py (#662)
- Replaced entity with getter (#652)
<<<<<<< HEAD
- Resolved TODO at src/reporter/tests/test_timescale_types.py (#667)
=======
- Resolved TODO in Dockerfile (#680)
>>>>>>> 1c3ce688

### Bug fixes

- Fix issues with integration tests and backward compatibility tests
- Fix for linter failures (#670)
- Fix for issue broken docker image (#674)

### Continuous Integration

- Improve github action for docker images (#624)
- Add caching to docker image builds (#626)
- Update CI to use CrateDB 4.6.7 and Orion 3.3.1
- Add maintenance type to pr template

### Documentation

- Fix links in pr template (#620)
- Mention running tests locally as well as linting in PR template (#621)
- Fix variable names for CrateDB authentication (#636)

### Technical debt

## 0.8.3

### New features

- Added support for NGSI-LD temporal property 'modifiedAt' and 'observedAt' (#433)
- Added sql query to retrieve only last values of entities (#500)
- Support configuration of back off factor for CrateDB (#503)
- Added exception handling and updated response where
  'AggrMethod cannot be applied' (#498)
- Added a warning to use 'id' and 'type' from version 0.9 in all
   query responses (#584)
- Added instanceId for each entry received (#565)
- Support CrateDB authentication (#474)
- Updated PG8000 to 1.23.0 (#586)

### Bug fixes

- Fixed automated docker builds are broken (#557)
- Fixed arbitrary type arrays cause errors when inserting (#537)
- Fixed OpenAPI spec for /wq/management (#544)
- Fixed attributes names in /v2/entities query (#478)
- Fixed index ordering in /v2/entities query (#521)
- Fixed Deprecated warning by updating "warn" to "warning" (#605)

### Continuous Integration

- Increase test coverage (#524)
- Added workflow to check that `RELEASE_NOTES.md` is updated (#582)
- Added autopep8 workflow also to external pull requests (#601)
- Added request to update release notes to the pull request template (#585)
- Added codeql-analysis workflow (#588)
- Added wait for insert in instanceId and aggregation tests (#588)
- Added ci support for Crate 4.6.x (#594)

### Documentation

- Improved contributing documentation (#557)
- Introduced reference about `options=sysAttrs` for ngsi-ld time indexing (#546)
- Documented API pagination (#511)
- Revised documentation (#596)
- Fixed typos in roadmap and release notes (#617)

### Technical debt

## 0.8.2

### New features

- Support for CRATE 4.5 (#430)
- Introduced queue workflow support & upgraded gunicorn (#501)

### Bug fixes

- Fix "None" Tenant query caching (required for no multi-tenant orion deployment)

### Documentation

### Technical debt

## 0.8.1

### New features

- Optimise Gunicorn config for Docker image (#410)
- Batch inserts (#445)
- Increase resiliency to badly formatted data and support data casting (#444)

### Bug fixes

- Fix broken health check if no cache is used (#446)

## 0.8.0

### New features

- Experimental NGSI-LD support
  - Make the notify endpoint accept NGSI-LD payloads, convert them to
    tabular format and store them in the DB backend (#373)
  - Retain NGSI-v2 backward compatibility (#373)
  - Verify basic Orion-LD interoperability (#413)
- Improved performance
  - Make CrateDB async writes the default but allow the setting to be
    overwritten through configuration (#384)
  - Reduce DB queries on insert through a Redis metadata cache (#373)
  - Pool DB connections (#373)
- Expose configuration settings to enable/disable caching of geo-queries
  and metadata queries on insert (#429)
- Better logs
  - Adopt Orion log format and improve log messages (#373)
  - Log FIWARE correlation ID to support tracking of requests from
    agents (through Orion) to QuantumLeap (#373)
  - Add process and thread ID to log entries (#367)
  - Make log messages more descriptive and use debug log level (#355)
  - Timestamp log entries (#352)
- Assign NGSI attribute values a DB type according to their JSON type
  if no NGSI type is present rather than defaulting to text (#373)
- Make all API endpoints work with Timescale as a backend (#374)
- Support running QuantumLeap as a WSGI app in Gunicorn (#357)
- Collect telemetry time-series to analyse performance (#411)

### Bug fixes

- Honour default DB backend setting in YAML configuration (#405)
- Change health status from critical to warning when cache backend
  is down (#402)
- Explicitly add new columns to CrateDB tables to cater to corner cases
  where new columns aren't added if using Crate's dynamic column policy (#373)
- Log a warning if there's a type mismatch between NGSI and DB date-time
  rather than making queries crash (#387)
- Use proper ISO 8601 date-times and FIWARE service path match operator
  in CrateDB queries (#371)
- Use proper CrateDB types rather than deprecated aliases (#370)
- Assign entities to their respective service paths when a notification
  contains multiple service paths (#363, #364, #365)
- Return HTTP 500 on DB insert failure (#346)

### Documentation

- Note delay to be expected between an entity insertion and its subsequent
  availability for querying (#420)
- Update Japanese documentation (#414)
- Substantial updates regarding Redis cache, benchmarks and NGSI-LD
  support (#373)
- Gunicorn security settings for QuantumLeap (#380)
- Mention CrateDB lacks support for 3D coordinates (#340)

### Technical debt

- Clean up and refactor translator tests (#403)

## 0.7.6

### New features

- Save original data on translation error (#335)
- Make maximum number of rows a query can retrieve configurable (#330)
- Support CrateDB `4.x` series (#300)
- History of attributes from different entities with different types (#294)
- Introduce support for log level configuration (#299)
- History of attributes from different entities of the same type (#293)
- Make `entities` endpoint list IDs of all existing entities (#264)
- Move `version`, `config` and `health` endpoint to API root path (#261)

### Bug fixes

- Log values of environment variables when reading them in (#326)
- Reduce code duplication between CrateDB and Timescale translators;
  use UTC time consistently across the board for time indexing; fix
  date time SQL injection vulnerability (#315)
- Ignore attributes with null values (#298)
- Accept quoted values in API `fromDate` and `toDate` parameters (#285)
- Use standard header names for FIWARE service and service path (#283)
- Update tests for incomplete entities to take into account changes introduced
  by PR #278 (#282)
- Filter empty entities out of notification payload (#278)
- Pin Python/Alpine docker image to avoid dependency hell (#271)
- Make `/v2` return list of available API endpoints (#255)
- Update network interface in Travis build (#260)
- Update FIWARE CSS to avoid redirect URL (#252)

### Documentation

- Update Japanese documentation to cater for CrateDB `4.x` and environment
  variables (#333)
- Update contributors list (#307)
- Remove "Migrating STH Comet data" manual section as no longer supported (#267)
- Document data format expected by `notify` endpoint (#268)
- Timescale backend documentation (#263)
- Update Japanese documents (#280)
- Update broken link in in sanity check section of Japanese manual (#291)
- Updated broken links in sanity check section of manual (#289)
- Update broken links in CrateDB section of manual (#286)
- Update GitHub issue template (#259)
- State DB versions in README

### Important: Backward compatibility

This release breaks API backward compatibility. Existing `0.7.5` clients may
**not** be able to work with this new Quantum Leap version without code
changes.
In detail: version `0.7.6` changes the URL of the version, health and config
endpoints as indicated below:

      0.7.5           0.7.6
      -----           -----
    /v2/version      /version
    /v2/config       /config
    /v2/health       /health

Note that the semantics of the endpoints remains the same as version
 `0.7.5`.

## 0.7.5

- Fix bug with lastN parameter (#249)
- Update specification version to align with QL versions (#218)

## 0.7.4

- Fix bug with Custom Time Index header handling (#247)
- Timescale backend fixes (#243 #246)
- Bring back /ui endpoint (#229)
- Update dependencies (#244)

## 0.7.3

- Relax Crate health check (#239)
- Timescale backend teething troubles (#237)
- add coverall badge (#236)
- Coverage tool integration with travis (#221)

## 0.7.2

- Initial Timescale DB support (#231)

## 0.7.1

- Japanses Translations Update (#220)
- Remove OSM checks by default (#226)

## 0.7.0

- Flatten JSON in query results (#213)
- Data migration from STH-Comet to QuantumLeap (#184)

### Important: Backward compatibility

This release breaks API backward compatibility. Existing 0.6.3 clients will
**not** be able to work with Quantum Leap 0.7.0 without code changes.
In detail: version 0.7.0 changes the structure of query results. Up to
version 0.6.3, Quantum Leap used the following JSON format for query results:

    {
        data: {
           ...query results...
        }
    }

Version 0.7.0 removes the `data` field and puts all the fields that make up
the query result at the top level as in e.g.

    {
        entityId: ...,
        index: ...,
        values: ...
    }

## 0.6.3

- Fix queries involving attribute names (#206)

## 0.6.2

- Update connexion version (#203)
- Support nulls in NGSI_GEOPOINT values (#198)
- Documentation fixes (#195) (#200)
- Remove deprecated crate grafana plugin (#190)
- Support multiple data elements in notifications (#185)

## 0.6.1

- Fix CI issues (#186)
- Update package dependencies (#157)
- Added Backwards Compatibility testing (#173)
- Time_index enhancement (#172)
- Bugfix (#177)

## 0.6

- Update documentation (#168)
- Add curl to Docker image (#167)
- Enhanced Time Index selection policy (#161)
- Update vulnerable dependency (#158)
- Bugfixes in crate translator (#136)
- Bugfixes in geocoder (#105)

## 0.5.1

- Minor bugfix (#163)

## 0.5

Release 0.5 of QuantumLeap adds support for geographical queries and features
a streamlined, much smaller docker image as well as several bug fixes.

- Full support for geographical queries as specified by the FIWARE-NGSI v2
  Specification except for equality queries (#111)
- Optimised docker image, size is now down to 170 MB (#116)
- Support for missing entity attributes (#122)
- Metadata query fixes (#115)
- Documentation fixes (#112)

## 0.4.1

- Add: /health API endpoint (#68)
- Add: aggrPeriod support (#89)
- Add: Improve orion subscription options (#69)
- Chg: Use Pipenv, drop requirements.txt (#99)
- Fix: some inconsistent HTTP return errors
- Other minor fixes and adjustments<|MERGE_RESOLUTION|>--- conflicted
+++ resolved
@@ -22,11 +22,8 @@
 - Added logs in src/wq/ql/notify.py (#656)
 - Added logs in src/wq/core/task.py (#662)
 - Replaced entity with getter (#652)
-<<<<<<< HEAD
+- Resolved TODO in Dockerfile (#680)
 - Resolved TODO at src/reporter/tests/test_timescale_types.py (#667)
-=======
-- Resolved TODO in Dockerfile (#680)
->>>>>>> 1c3ce688
 
 ### Bug fixes
 
