# QuantumLeap Release Notes

## 0.9.0-dev

### New features

### Bug fixes

### Continuous Integration

### Documentation

### Technical debt

## 0.8.3

### New features

- Added support for NGSI-LD temporal property 'modifiedAt' and 'observedAt' (#433)
- Added sql query to retrieve only last values of entities (#500)
- Support configuration of back off factor for CrateDB (#503)
- Added exception handling and updated response where
  'AggrMethod cannot be applied' (#498)
- Added a warning to use 'id' and 'type' from version 0.9 in all
   query responses (#584)
- Added instanceId for each entry received (#565)
<<<<<<< HEAD
- Removed subscription API (#493)
=======
- Support CrateDB authentication (#474)
- Updated PG8000 to 1.23.0 (#586)
>>>>>>> be2b83c3

### Bug fixes

- Fixed automated docker builds are broken (#557)
- Fixed arbitrary type arrays cause errors when inserting (#537)
- Fixed OpenAPI spec for /wq/management (#544)
- Fixed attributes names in /v2/entities query (#478)
- Fixed index ordering in /v2/entities query (#521)

### Continuous Integration

- Increase test coverage (#524)
- Added workflow to check that `RELEASE_NOTES.md` is updated (#582)
- Added autopep8 workflow also to external pull requests (#601)
- Added request to update release notes to the pull request template (#585)
- Added codeql-analysis workflow (#588)
- Added wait for insert in instanceId and aggregation tests (#588)
- Added ci support for Crate 4.6.x (#594)

### Documentation

- Improved contributing docuemntation (#557)
- Introduced reference about `options=sysAttrs` for ngsi-ld time indexing (#546)
- Documented API pagination (#511)
- Revised documentation (#596)

### Technical debt

## 0.8.2

### New features

- Support for CRATE 4.5 (#430)
- Introduced queue workflow support & upgraded gunicorn (#501)

### Bug fixes

- Fix "None" Tenant query caching (required for no multi-tenant orion deployment)

### Documentation

### Technical debt

## 0.8.1

### New features

- Optimise Gunicorn config for Docker image (#410)
- Batch inserts (#445)
- Increase resiliency to badly formatted data and support data casting (#444)

### Bug fixes

- Fix broken health check if no cache is used (#446)

## 0.8.0

### New features

- Experimental NGSI-LD support
  - Make the notify endpoint accept NGSI-LD payloads, convert them to
    tabular format and store them in the DB backend (#373)
  - Retain NGSI-v2 backward compatibility (#373)
  - Verify basic Orion-LD interoperability (#413)
- Improved performance
  - Make CrateDB async writes the default but allow the setting to be
    overwritten through configuration (#384)
  - Reduce DB queries on insert through a Redis metadata cache (#373)
  - Pool DB connections (#373)
- Expose configuration settings to enable/disable caching of geo-queries
  and metadata queries on insert (#429)
- Better logs
  - Adopt Orion log format and improve log messages (#373)
  - Log FIWARE correlation ID to support tracking of requests from
    agents (through Orion) to QuantumLeap (#373)
  - Add process and thread ID to log entries (#367)
  - Make log messages more descriptive and use debug log level (#355)
  - Timestamp log entries (#352)
- Assign NGSI attribute values a DB type according to their JSON type
  if no NGSI type is present rather than defaulting to text (#373)
- Make all API endpoints work with Timescale as a backend (#374)
- Support running QuantumLeap as a WSGI app in Gunicorn (#357)
- Collect telemetry time-series to analyse performance (#411)

### Bug fixes

- Honour default DB backend setting in YAML configuration (#405)
- Change health status from critical to warning when cache backend
  is down (#402)
- Explicitly add new columns to CrateDB tables to cater to corner cases
  where new columns aren't added if using Crate's dynamic column policy (#373)
- Log a warning if there's a type mismatch between NGSI and DB date-time
  rather than making queries crash (#387)
- Use proper ISO 8601 date-times and FIWARE service path match operator
  in CrateDB queries (#371)
- Use proper CrateDB types rather than deprecated aliases (#370)
- Assign entities to their respective service paths when a notification
  contains multiple service paths (#363, #364, #365)
- Return HTTP 500 on DB insert failure (#346)

### Documentation

- Note delay to be expected between an entity insertion and its subsequent
  availability for querying (#420)
- Update Japanese documentation (#414)
- Substantial updates regarding Redis cache, benchmarks and NGSI-LD
  support (#373)
- Gunicorn security settings for QuantumLeap (#380)
- Mention CrateDB lacks support for 3D coordinates (#340)

### Technical debt

- Clean up and refactor translator tests (#403)

## 0.7.6

### New features

- Save original data on translation error (#335)
- Make maximum number of rows a query can retrieve configurable (#330)
- Support CrateDB `4.x` series (#300)
- History of attributes from different entities with different types (#294)
- Introduce support for log level configuration (#299)
- History of attributes from different entities of the same type (#293)
- Make `entities` endpoint list IDs of all existing entities (#264)
- Move `version`, `config` and `health` endpoint to API root path (#261)

### Bug fixes

- Log values of environment variables when reading them in (#326)
- Reduce code duplication between CrateDB and Timescale translators;
  use UTC time consistently across the board for time indexing; fix
  date time SQL injection vulnerability (#315)
- Ignore attributes with null values (#298)
- Accept quoted values in API `fromDate` and `toDate` parameters (#285)
- Use standard header names for FIWARE service and service path (#283)
- Update tests for incomplete entities to take into account changes introduced
  by PR #278 (#282)
- Filter empty entities out of notification payload (#278)
- Pin Python/Alpine docker image to avoid dependency hell (#271)
- Make `/v2` return list of available API endpoints (#255)
- Update network interface in Travis build (#260)
- Update FIWARE CSS to avoid redirect URL (#252)

### Documentation

- Update Japanese documentation to cater for CrateDB `4.x` and environment
  variables (#333)
- Update contributors list (#307)
- Remove "Migrating STH Comet data" manual section as no longer supported (#267)
- Document data format expected by `notify` endpoint (#268)
- Timescale backend documentation (#263)
- Update Japanese documents (#280)
- Update broken link in in sanity check section of Japanese manual (#291)
- Updated broken links in sanity check section of manual (#289)
- Update broken links in CrateDB section of manual (#286)
- Update GitHub issue template (#259)
- State DB versions in README

### Important: Backward compatibility

This release breaks API backward compatibility. Existing `0.7.5` clients may
**not** be able to work with this new Quantum Leap version without code
changes.
In detail: version `0.7.6` changes the URL of the version, health and config
endpoints as indicated below:

      0.7.5           0.7.6
      -----           -----
    /v2/version      /version
    /v2/config       /config
    /v2/health       /health

Note that the semantics of the endpoints remains the same as version
 `0.7.5`.

## 0.7.5

- Fix bug with lastN parameter (#249)
- Update specification version to align with QL versions (#218)

## 0.7.4

- Fix bug with Custom Time Index header handling (#247)
- Timescale backend fixes (#243 #246)
- Bring back /ui endpoint (#229)
- Update dependencies (#244)

## 0.7.3

- Relax Crate health check (#239)
- Timescale backend teething troubles (#237)
- add coverall badge (#236)
- Coverage tool integration with travis (#221)

## 0.7.2

- Initial Timescale DB support (#231)

## 0.7.1

- Japanses Translations Update (#220)
- Remove OSM checks by default (#226)

## 0.7.0

- Flatten JSON in query results (#213)
- Data migration from STH-Comet to QuantumLeap (#184)

### Important: Backward compatibility

This release breaks API backward compatibility. Existing 0.6.3 clients will
**not** be able to work with Quantum Leap 0.7.0 without code changes.
In detail: version 0.7.0 changes the structure of query results. Up to
version 0.6.3, Quantum Leap used the following JSON format for query results:

    {
        data: {
           ...query results...
        }
    }

Version 0.7.0 removes the `data` field and puts all the fields that make up
the query result at the top level as in e.g.

    {
        entityId: ...,
        index: ...,
        values: ...
    }

## 0.6.3

- Fix queries involving attribute names (#206)

## 0.6.2

- Update connexion version (#203)
- Support nulls in NGSI_GEOPOINT values (#198)
- Documentation fixes (#195) (#200)
- Remove deprecated crate grafana plugin (#190)
- Support multiple data elements in notifications (#185)

## 0.6.1

- Fix CI issues (#186)
- Update package dependencies (#157)
- Added Backwards Compatibility testing (#173)
- Time_index enhancement (#172)
- Bugfix (#177)

## 0.6

- Update documentation (#168)
- Add curl to Docker image (#167)
- Enhanced Time Index selection policy (#161)
- Update vulnerable dependency (#158)
- Bugfixes in crate translator (#136)
- Bugfixes in geocoder (#105)

## 0.5.1

- Minor bugfix (#163)

## 0.5

Release 0.5 of QuantumLeap adds support for geographical queries and features
a streamlined, much smaller docker image as well as several bug fixes.

- Full support for geographical queries as specified by the FIWARE-NGSI v2
  Specification except for equality queries (#111)
- Optimised docker image, size is now down to 170 MB (#116)
- Support for missing entity attributes (#122)
- Metadata query fixes (#115)
- Documentation fixes (#112)

## 0.4.1

- Add: /health API endpoint (#68)
- Add: aggrPeriod support (#89)
- Add: Improve orion subscription options (#69)
- Chg: Use Pipenv, drop requirements.txt (#99)
- Fix: some inconsistent HTTP return errors
- Other minor fixes and adjustments<|MERGE_RESOLUTION|>--- conflicted
+++ resolved
@@ -12,49 +12,17 @@
 
 ### Technical debt
 
-## 0.8.3
-
-### New features
-
-- Added support for NGSI-LD temporal property 'modifiedAt' and 'observedAt' (#433)
-- Added sql query to retrieve only last values of entities (#500)
-- Support configuration of back off factor for CrateDB (#503)
-- Added exception handling and updated response where
-  'AggrMethod cannot be applied' (#498)
-- Added a warning to use 'id' and 'type' from version 0.9 in all
-   query responses (#584)
-- Added instanceId for each entry received (#565)
-<<<<<<< HEAD
+## 0.9.0-dev
+
+### New features
+
 - Removed subscription API (#493)
-=======
-- Support CrateDB authentication (#474)
-- Updated PG8000 to 1.23.0 (#586)
->>>>>>> be2b83c3
-
-### Bug fixes
-
-- Fixed automated docker builds are broken (#557)
-- Fixed arbitrary type arrays cause errors when inserting (#537)
-- Fixed OpenAPI spec for /wq/management (#544)
-- Fixed attributes names in /v2/entities query (#478)
-- Fixed index ordering in /v2/entities query (#521)
+
+### Bug fixes
 
 ### Continuous Integration
 
-- Increase test coverage (#524)
-- Added workflow to check that `RELEASE_NOTES.md` is updated (#582)
-- Added autopep8 workflow also to external pull requests (#601)
-- Added request to update release notes to the pull request template (#585)
-- Added codeql-analysis workflow (#588)
-- Added wait for insert in instanceId and aggregation tests (#588)
-- Added ci support for Crate 4.6.x (#594)
-
-### Documentation
-
-- Improved contributing docuemntation (#557)
-- Introduced reference about `options=sysAttrs` for ngsi-ld time indexing (#546)
-- Documented API pagination (#511)
-- Revised documentation (#596)
+### Documentation
 
 ### Technical debt
 
