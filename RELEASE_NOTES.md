--- conflicted
+++ resolved
@@ -14,11 +14,8 @@
 - Added a warning to use 'id' and 'type' from version 0.9 in all
    query responses (#584)
 - Added instanceId for each entry received (#565)
-<<<<<<< HEAD
+- Support CrateDB authentication (#474)
 - Updated PG8000 to 1.23.0 (#586)
-=======
-- Support CrateDB authentication (#474)
->>>>>>> 48e28c9a
 
 ### Bug fixes
 
