--- conflicted
+++ resolved
@@ -139,11 +139,7 @@
     class Translator(CrateTranslator):
 
         def insert(self, entities,
-<<<<<<< HEAD
                    fiware_service=None, fiware_servicepath='/'):
-=======
-                    fiware_service=None, fiware_servicepath=None):
->>>>>>> 48e28c9a
             r = CrateTranslator.insert(self, entities,
                                         fiware_service, fiware_servicepath)
             self._refresh(set([e['type'] for e in entities]),
