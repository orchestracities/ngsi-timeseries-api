--- conflicted
+++ resolved
@@ -13,12 +13,8 @@
 SLEEP_TIME = 1
 
 
-<<<<<<< HEAD
 def insert_test_data(service, service_path='/', entity_id=None):
-=======
-def insert_test_data(service, service_path=None, entity_id=None):
     etypes = ['AirQualityObserved', 'Room', 'TrafficFlowObserved']
->>>>>>> 718c8fdd
     # 3 entity types, 2 entities for each, 10 updates for each entity.
     for t in etypes:
         for e in range(2):
