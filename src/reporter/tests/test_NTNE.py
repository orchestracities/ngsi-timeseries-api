from conftest import QL_URL
from reporter.tests.utils import insert_test_data, delete_test_data
import pytest
import requests

entity_type = 'Room'
entity_id = 'Room0'
n_days = 30
services = ['t1', 't2']
entity_type_1 = 'Kitchen'
entity_id_1 = 'Kitchen0'

<<<<<<< HEAD
=======
SLEEP_TIME = 1


>>>>>>> cb53e248
def query_url():
    url = "{qlUrl}/entities"
    return url.format(
        qlUrl=QL_URL
    )


@pytest.fixture(scope='module')
def reporter_dataset():
    for service in services:
        insert_test_data(service, [entity_type], n_entities=1, index_size=30,
                         entity_id=entity_id)
        insert_test_data(service, [entity_type_1], n_entities=1, index_size=30,
                         entity_id=entity_id_1)
    yield
    for service in services:
        delete_test_data(service, [entity_type, entity_type_1])


# TODO we removed order comparison given that in
# CRATE4.0 union all and order by don't work correctly with offset
@pytest.mark.parametrize("service", services)
def test_NTNE_defaults(service, reporter_dataset):
    h = {'Fiware-Service': service}
    r = requests.get(query_url(), headers=h)
    assert r.status_code == 200, r.text
    obtained = r.json()
    expected_index = "1970-01-30T00:00:00.000+00:00"
    expected = [
        {
            'entityId': entity_id_1,
            'index': expected_index,
            'entityType': 'Kitchen'
        },
        {
            'entityId': entity_id,
            'index': expected_index,
            'entityType': 'Room'
        }
    ]
    assert obtained == expected


@pytest.mark.parametrize("service", services)
def test_not_found(service):
    query_params = {
        'type': 'NotThere'
    }
    h = {'Fiware-Service': service}
    r = requests.get(query_url(), params=query_params, headers=h)
    assert r.status_code == 404, r.text
    assert r.json() == {
        "error": "Not Found",
        "description": "No records were found for such query."
    }


@pytest.mark.parametrize("service", services)
def test_NTNE_type(service, reporter_dataset):
    # Query
    query_params = {
        'type': entity_type
    }
    h = {'Fiware-Service': service}
    r = requests.get(query_url(), params=query_params, headers=h)
    assert r.status_code == 200, r.text
    # Assert
    obtained = r.json()
    expected_type = 'Room'
    expected_index = '1970-01-30T00:00:00.000+00:00'
    expected = [{
        'entityId': 'Room0',
        'index': expected_index,
        'entityType': expected_type
    }
    ]
    assert obtained == expected


# TODO we removed order comparison given that in
# CRATE4.0 union all and order by don't work correctly with offset
@pytest.mark.parametrize("service", services)
def test_NTNE_fromDate_toDate(service, reporter_dataset):
    # Query
    query_params = {
        'fromDate': "1970-01-06T00:00:00+00:00",
        'toDate': "1980-01-17T00:00:00+00:00",
    }
    h = {'Fiware-Service': service}
    r = requests.get(query_url(), params=query_params, headers=h)
    assert r.status_code == 200, r.text

    entity_id_1 = 'Kitchen0'
    entity_type_1 = 'Kitchen'
    entity_type = 'Room'
    entity_id = 'Room0'
    expected_index = '1970-01-30T00:00:00.000+00:00'

    # Assert
    obtained = r.json()
    expected = [
        {
            'entityId': entity_id_1,
            'index': expected_index,
            'entityType': entity_type_1
        },
        {
            'entityId': entity_id,
            'index': expected_index,
            'entityType': entity_type
        }]
    assert obtained == expected


@pytest.mark.parametrize("service", services)
def test_NTNE_fromDate_toDate_with_quotes(service, reporter_dataset):
    # Query
    query_params = {
        'fromDate': '"1970-01-06T00:00:00+00:00"',
        'toDate': '"1980-01-17T00:00:00+00:00"',
    }
    h = {'Fiware-Service': service}
    r = requests.get(query_url(), params=query_params, headers=h)
    assert r.status_code == 200, r.text

    entity_id_1 = 'Kitchen0'
    entity_type_1 = 'Kitchen'
    entity_type = 'Room'
    entity_id = 'Room0'
    expected_index = '1970-01-30T00:00:00.000+00:00'
    # Assert
    obtained = r.json()
    expected = [
        {
            'entityId': entity_id_1,
            'index': expected_index,
            'entityType': entity_type_1
        },
        {
            'entityId': entity_id,
            'index': expected_index,
            'entityType': entity_type
        }]
    assert obtained == expected


# TODO we removed order comparison given that in
# CRATE4.0 union all and order by don't work correctly with offset
@pytest.mark.parametrize("service", services)
def test_NTNE_limit(service, reporter_dataset):
    # Query
    query_params = {
        'limit': 1
    }
    h = {'Fiware-Service': service}
    r = requests.get(query_url(), params=query_params, headers=h)
    assert r.status_code == 200, r.text

    entity_type = 'Kitchen'
    entity_id = 'Kitchen0'
    expected_index = '1970-01-30T00:00:00.000+00:00'

    # Assert
    obtained = r.json()
    expected = [
        {
            'entityId': entity_id,
            'index': expected_index,
            'entityType': entity_type
        }]
    assert obtained == expected


# TODO we removed order comparison given that in
# CRATE4.0 union all and order by don't work correctly with offset
@pytest.mark.parametrize("service", services)
def test_NTNE_offset(service, reporter_dataset):
    # Query
    query_params = {
        'offset': 1
    }
    h = {'Fiware-Service': service}
    r = requests.get(query_url(), params=query_params, headers=h)
    assert r.status_code == 200, r.text

    entity_type = 'Room'
    entity_id = 'Room0'
    expected_index = '1970-01-30T00:00:00.000+00:00'

    # Assert
    obtained = r.json()
    expected = [
        {
            'entityId': entity_id,
            'index': expected_index,
            'entityType': entity_type
        }]
    assert obtained == expected


@pytest.mark.parametrize("service", services)
def test_NTNE_combined(service, reporter_dataset):
    # Query
    query_params = {
        'type': entity_type,
        'offset': 0,
        'fromDate': "1970-01-06T00:00:00+00:00",
        'toDate': "1980-01-20T00:00:00+00:00",
        'limit': 1,
    }
    h = {'Fiware-Service': service}
    r = requests.get(query_url(), params=query_params, headers=h)
    assert r.status_code == 200, r.text
    expected_type = 'Room'
    expected_id = 'Room0'
    expected_index = '1970-01-30T00:00:00.000+00:00'

    # Assert
    obtained = r.json()
    expected = [{
        'entityId': expected_id,
        'index': expected_index,
        'entityType': expected_type
    }]
    assert obtained == expected<|MERGE_RESOLUTION|>--- conflicted
+++ resolved
@@ -10,12 +10,7 @@
 entity_type_1 = 'Kitchen'
 entity_id_1 = 'Kitchen0'
 
-<<<<<<< HEAD
-=======
-SLEEP_TIME = 1
-
-
->>>>>>> cb53e248
+
 def query_url():
     url = "{qlUrl}/entities"
     return url.format(
