--- conflicted
+++ resolved
@@ -3,18 +3,12 @@
 import json
 import requests
 import time
-<<<<<<< HEAD
-from typing import Callable, Iterable, List, Tuple, Union
-import re
-import random
-=======
 from typing import Callable, Iterable, List, Optional, Tuple, Union
 
 from translators.factory import translator_for
 from translators.sql_translator import ENTITY_ID_COL, TENANT_PREFIX, \
     TYPE_PREFIX
 
->>>>>>> 718c8fdd
 
 def notify_url():
     return "{}/notify".format(QL_URL)
