"""
The reporter is the service responsible for handling NGSI notifications,
validating them, and feeding the corresponding updates to the translator.

The reporter needs to know the form of the entity (i.e, name and types of its
attributes). There are two approaches:
    1 - Clients tell reporter which entities they care about and Reporter goes
        find the metadata in Context Broker
    2 - The reporter only consumes the Context Broker notifications and builds
        little by little the whole entity.
        In this case, the notifications must come with some mimimum amount of
        required data (e.g, entity_type, entity_id, a time index and the
        updated value[s]). Ideally, in the first notification the reporter
        would be notified of all the entity attributes so that it can tell the
        translator how to create the complete corresponding table[s] in the
        database.

For now, we have adopted approach 2.

TODO:
- Validate entity and attribute names against valid NGSI names and valid
[Crate names](https://crate.io/docs/crate/reference/en/latest/sql/ddl/basics.html#naming-restrictions)
- Raise warning and act accordingly when receiving entity with equal lowercased
attributes.
- Consider offering an API endpoint to receive just the user's entities of
interest and make QL actually perform the corresponding subscription to orion.
I.e, QL must be told where orion is.
"""

from flask import request
from geocoding import geocoding
from geocoding.factory import get_geo_cache, is_geo_coding_available
from requests import RequestException
from translators.sql_translator import SQLTranslator
from utils.common import iter_entity_attrs, TIME_INDEX_NAME
import json
import logging
import requests
from reporter.timex import select_time_index_value_as_iso, \
    TIME_INDEX_HEADER_NAME
from geocoding.location import normalize_location, LOCATION_ATTR_NAME
from exceptions.exceptions import NGSIUsageError, InvalidParameterValue, InvalidHeaderValue
from wq.ql.notify import InsertAction
from reporter.httputil import fiware_correlator, fiware_s, fiware_sp


def log():
    logger = logging.getLogger(__name__)
    return logger


def is_text(attr_type):
    return SQLTranslator.is_text(attr_type)


def has_value(entity, attr_name):
    attr = entity.get(attr_name, {})
    attr_value = None
    if attr is None:
        attr = {}
    # work around to not drop during validation `modifiedAt` and `observedAt`
    elif isinstance(attr, dict):
        attr_value = attr.get('value', None)
        attr_type = attr.get('type', None)
        if attr_value is None:
            return False

        if is_text(attr_type):
            return True
    else:
        attr_value = attr

    if isinstance(attr_value, str):
        attr_value = attr_value.strip()

    # If type != Text and value == '', make value = null
    return attr_value != '' and attr_value is not None


def _validate_payload(payload):
    """
    :param payload:
        The received json data in the notification.
    :return: str | None
        Error message, if any.

    Note that some attributes are actually verified by Connexion framework (
    e.g type and id). We leave the checks as double-checking.
    """
    # The entity must be uniquely identifiable
    if 'type' not in payload:
        return 'Entity type is required in notifications'

    if 'id' not in payload:
        return 'Entity id is required in notifications'

    # There should be at least one attribute other than id and type
    # (i.e, the changed value)
    attrs = list(iter_entity_attrs(payload))
    if len(attrs) == 0:
        log().warning("Received notification containing an entity update "
                      "without attributes other than 'type' and 'id'")

    # Attributes should have a value and the modification time
    for attr in attrs:
        if not has_value(payload, attr):
            payload[attr].update({'value': None})
            log().warning(
                'An entity update is missing value '
                'for attribute {}'.format(attr))


def _filter_empty_entities(payload):
    log().debug('Received payload')
    attrs = list(iter_entity_attrs(payload))
    empty = False
    attrs.remove('time_index')
    for j in attrs:
        if 'value' in payload[j]:
            value = payload[j]['value']
        else:
            value = payload[j]
        if isinstance(value, int) and value is not None:
            empty = True
        elif value:
            empty = True
    if empty:
        return payload
    else:
        return None


def _filter_no_type_no_value_entities(payload):
    attrs = list(iter_entity_attrs(payload))
    attrs.remove('time_index')
    for i in attrs:
        attr = payload.get(i, {})
        try:
            attr_value = attr.get('value', None)
            attr_type = attr.get('type', None)
            if not attr_type and not attr_value:
                del payload[i]
        # remove attributes without value or type
        except Exception as e:
            del payload[i]

    return payload


def notify():
    if request.json is None:
        return 'Discarding notification due to lack of request body. ' \
               'Lost in a redirect maybe?', 400

    if 'data' not in request.json:
        return 'Discarding notification due to lack of request body ' \
               'content.', 400

    payload = request.json['data']

    # preprocess and validate each entity update
    for entity in payload:
        # Validate entity update
        error = _validate_payload(entity)
        if error:
            # TODO in this way we return error for even if only one entity
            #  is wrong
            return error, 400
        # Add TIME_INDEX attribute
        custom_index = request.headers.get(TIME_INDEX_HEADER_NAME, None)
        entity[TIME_INDEX_NAME] = \
            select_time_index_value_as_iso(custom_index, entity)
        # Add GEO-DATE if enabled
        if not entity.get(LOCATION_ATTR_NAME, None):
            add_geodata(entity)
        # Always normalize location if there's one
        normalize_location(entity)

    res_entity = []
    e = None
    for entity in payload:
        # Validate entity update
        e = _filter_empty_entities(entity)
        if e is not None:
            # this is not NGSI-LD compliant for `modifiedAt` and similar
            # the logic should be as well changed if we introduce support
            # for `keyValues` formatting
            e_new = _filter_no_type_no_value_entities(e)
            res_entity.append(e_new)
    payload = res_entity
    try:
        InsertAction(fiware_s(), fiware_sp(), fiware_correlator(), payload) \
            .enqueue()
    except Exception as e:
        msg = "Notification not processed or not updated: {}".format(e)
        log().error(msg, exc_info=True)
        error_code = 500
        if e.__class__ == InvalidHeaderValue or \
                e.__class__ == InvalidParameterValue or \
                e.__class__ == NGSIUsageError:
            error_code = 400
        return msg, error_code
    msg = "Notification successfully processed"
    log().info(msg)
    return msg


def add_geodata(entity):
    if is_geo_coding_available():
        cache = get_geo_cache()
        geocoding.add_location(entity, cache=cache)


def config():
    r = {
        "error": "Not Implemented",
        "description": "This API method is not yet implemented."
    }
    return r, 501


<<<<<<< HEAD
def subscribe(orion_url,
              quantumleap_url,
              entity_type=None,
              entity_id=None,
              id_pattern=None,
              attributes=None,
              observed_attributes=None,
              notified_attributes=None,
              throttling=None,
              time_index_attribute=None):
    # Validate Orion
    log().warning("This API is deprecated, it will be removed in version 0.9")
    try:
        r = requests.get(orion_url)
    except RequestException:
        r = None
    if r is None or not r.ok:
        msg = {
            "error": "Bad Request",
            "description": "Orion is not reachable at {}".format(orion_url)
        }
        return msg, 400

    # Prepare subscription
    subscription = build_subscription(
        quantumleap_url,
        entity_type, entity_id, id_pattern,
        attributes, observed_attributes, notified_attributes,
        throttling, time_index_attribute)

    # Send subscription
    endpoint = '{}/subscriptions'.format(orion_url)
    data = json.dumps(subscription)

    headers = {'Content-Type': 'application/json'}
    fiware_s = request.headers.get('fiware-service', None)
    if fiware_s:
        headers['fiware-service'] = fiware_s

    fiware_sp = request.headers.get('fiware-servicepath', '/')
    if fiware_sp:
        headers['fiware-servicepath'] = fiware_sp

    r = requests.post(endpoint, data=data, headers=headers)
    if not r.ok:
        log().debug("subscribing to {} with headers: {} and data: {}")

    msg = r.text + \
        " - This API is deprecated, it will be removed in version 0.9"
    return msg, r.status_code


=======
>>>>>>> 5a033cde
def _validate_query_params(attr_names, aggr_period, aggr_method,
                           aggr_scope=None, options=None):
    if aggr_period and not aggr_method:
        r = {
            "error": "Bad parameters use",
            "description": "aggrMethod is compulsory when using aggrPeriod."
        }
        return r, 400

    if options or aggr_scope not in (None, 'entity'):
        r = {
            "error": "Not implemented option",
            "description": "aggrScope and options are not yet implemented."
        }
        return r, 501

    if aggr_method and not attr_names:
        msg = "Specified aggrMethod = {} but missing attrs parameter."
        r = {
            "error": "Bad parameters use",
            "description": msg.format(aggr_method)
        }
        return r, 400

    return "OK", 200<|MERGE_RESOLUTION|>--- conflicted
+++ resolved
@@ -219,61 +219,6 @@
     return r, 501
 
 
-<<<<<<< HEAD
-def subscribe(orion_url,
-              quantumleap_url,
-              entity_type=None,
-              entity_id=None,
-              id_pattern=None,
-              attributes=None,
-              observed_attributes=None,
-              notified_attributes=None,
-              throttling=None,
-              time_index_attribute=None):
-    # Validate Orion
-    log().warning("This API is deprecated, it will be removed in version 0.9")
-    try:
-        r = requests.get(orion_url)
-    except RequestException:
-        r = None
-    if r is None or not r.ok:
-        msg = {
-            "error": "Bad Request",
-            "description": "Orion is not reachable at {}".format(orion_url)
-        }
-        return msg, 400
-
-    # Prepare subscription
-    subscription = build_subscription(
-        quantumleap_url,
-        entity_type, entity_id, id_pattern,
-        attributes, observed_attributes, notified_attributes,
-        throttling, time_index_attribute)
-
-    # Send subscription
-    endpoint = '{}/subscriptions'.format(orion_url)
-    data = json.dumps(subscription)
-
-    headers = {'Content-Type': 'application/json'}
-    fiware_s = request.headers.get('fiware-service', None)
-    if fiware_s:
-        headers['fiware-service'] = fiware_s
-
-    fiware_sp = request.headers.get('fiware-servicepath', '/')
-    if fiware_sp:
-        headers['fiware-servicepath'] = fiware_sp
-
-    r = requests.post(endpoint, data=data, headers=headers)
-    if not r.ok:
-        log().debug("subscribing to {} with headers: {} and data: {}")
-
-    msg = r.text + \
-        " - This API is deprecated, it will be removed in version 0.9"
-    return msg, r.status_code
-
-
-=======
->>>>>>> 5a033cde
 def _validate_query_params(attr_names, aggr_period, aggr_method,
                            aggr_scope=None, options=None):
     if aggr_period and not aggr_method:
