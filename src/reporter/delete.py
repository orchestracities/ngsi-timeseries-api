--- conflicted
+++ resolved
@@ -34,34 +34,6 @@
 def delete_entities(entity_type, from_date=None, to_date=None,
                     drop_table=False):
     with translator_for(fiware_s()) as trans:
-<<<<<<< HEAD
-        if fiware_sp() is not None:
-            e = None
-            e = fiware_sp().split(",")
-            for i in e:
-                count = len(e)
-                if count > 1:
-                    return "request has more than one fiware service path", 422
-                elif drop_table:
-                    trans.drop_table(etype=entity_type,
-                                     fiware_service=fiware_s())
-                    logging.getLogger(__name__).info(
-                        "dropped entity_type {}".format(entity_type))
-                    return 'entity table dropped', 204
-=======
-        if drop_table and fiware_sp() is None:
-            trans.drop_table(etype=entity_type,
-                             fiware_service=fiware_s())
-            logging.getLogger(__name__).info(
-                "dropped entity_type {}".format(entity_type))
-            return 'entity table dropped', 204
-        elif drop_table:
-            e = fiware_sp().split(",")
-            if e is not None and len(e) > 0:
-                return "request has one or more fiware service paths," \
-                       "dropTable requires no service path", 422
->>>>>>> 1402f44e
-
         deleted = trans.delete_entities(etype=entity_type,
                                         from_date=from_date,
                                         to_date=to_date,
