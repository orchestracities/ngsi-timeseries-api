--- conflicted
+++ resolved
@@ -41,7 +41,6 @@
     entities = None
     try:
         with translator_for(fiware_s) as trans:
-<<<<<<< HEAD
             entities = trans.query(attr_names=attrs,
                                    entity_type=type_,
                                    entity_id=entity_id,
@@ -55,21 +54,6 @@
                                    fiware_service=fiware_s(),
                                    fiware_servicepath=fiware_sp(),
                                    geo_query=geo_query)
-=======
-            entities, err = trans.query(attr_names=attrs,
-                                        entity_type=type_,
-                                        entity_id=entity_id,
-                                        aggr_method=aggr_method,
-                                        aggr_period=aggr_period,
-                                        from_date=from_date,
-                                        to_date=to_date,
-                                        last_n=last_n,
-                                        limit=limit,
-                                        offset=offset,
-                                        fiware_service=fiware_s,
-                                        fiware_servicepath=fiware_sp,
-                                        geo_query=geo_query)
->>>>>>> 055f0af4
     except NGSIUsageError as e:
         msg = "Bad Request Error: {}".format(e)
         logging.getLogger(__name__).error(msg, exc_info=True)
