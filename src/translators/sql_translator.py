from datetime import datetime
from geocoding.slf.geotypes import *
from exceptions.exceptions import AmbiguousNGSIIdError, UnsupportedOption, \
    NGSIUsageError, InvalidParameterValue, InvalidHeaderValue
from translators import base_translator
from translators.config import SQLTranslatorConfig
from utils.common import iter_entity_attrs
from utils.jsondict import safe_get_value
from utils.maybe import maybe_map
import logging
from geocoding.slf import SlfQuery
import dateutil.parser
from typing import Any, List, Optional, Sequence
from uuid import uuid4

from cache.factory import get_cache, is_cache_available
from translators.insert_splitter import to_insert_batches
from utils.connection_manager import Borg
# NGSI TYPES
# Based on Orion output because official docs don't say much about these :(
NGSI_DATETIME = 'DateTime'
NGSI_ID = 'id'
NGSI_GEOJSON = 'geo:json'
NGSI_LD_GEOMETRY = 'GeoProperty'
NGSI_GEOPOINT = 'geo:point'
NGSI_ISO8601 = 'ISO8601'
NGSI_STRUCTURED_VALUE = 'StructuredValue'
NGSI_TEXT = 'Text'
NGSI_TYPE = 'type'

# QUANTUMLEAP Internals
# A table to store the configuration and metadata of each entity type.
METADATA_TABLE_NAME = "md_ets_metadata"
FIWARE_SERVICEPATH = 'fiware_servicepath'
TENANT_PREFIX = 'mt'
TYPE_PREFIX = 'et'
TIME_INDEX = 'timeindex'
VALID_AGGR_METHODS = ['count', 'sum', 'avg', 'min', 'max']
VALID_AGGR_PERIODS = ['year', 'month', 'day', 'hour', 'minute', 'second']
# The name of the column where we store the original JSON entity received
# in the notification when its corresponding DB row can't be inserted.
ORIGINAL_ENTITY_COL = '__original_ngsi_entity__'
# The name of the entity ID and type columns.
# TODO: replace each occurrence of these strings with the below constants.
ENTITY_ID_COL = 'entity_id'
ENTITY_TYPE_COL = 'entity_type'

# Default Translation
NGSI_TO_SQL = {
    "Array": 'array',
    "Boolean": 'boolean',
    NGSI_ISO8601: 'timestamp WITH TIME ZONE',
    NGSI_DATETIME: 'timestamp WITH TIME ZONE',
    "Integer": 'bigint',
    # NOT all databases supports geometry
    NGSI_GEOJSON: 'text',
    NGSI_LD_GEOMETRY: 'text',
    SlfPoint.ngsi_type(): 'text',
    SlfLine.ngsi_type(): 'text',
    SlfPolygon.ngsi_type(): 'text',
    SlfBox.ngsi_type(): 'text',
    "Number": 'float',
    NGSI_TEXT: 'text',
    # NOT all databases supports JSON objects
    NGSI_STRUCTURED_VALUE: 'text',
    TIME_INDEX: 'timestamp WITH TIME ZONE NOT NULL'
}


def current_timex() -> str:
    """
    :return: QuantumLeap time index value for the current point in time.
    """
    return datetime.utcnow().isoformat(timespec='milliseconds')


# TODO: use below getters everywhere rather than entity id and type strings!

def entity_id(entity: dict) -> Optional[str]:
    """
    Safely get the NGSI ID of the given entity.
    The ID, if present, is expected to be a string, so we convert it if it
    isn't.

    :param entity: the entity.
    :return: the ID string if there's an ID, `None` otherwise.
    """
    return maybe_map(str, safe_get_value(entity, NGSI_ID))


def entity_type(entity: dict) -> Optional[str]:
    """
    Safely get the NGSI type of the given entity.
    The type, if present, is expected to be a string, so we convert it if it
    isn't.

    :param entity: the entity.
    :return: the type string if there's an type, `None` otherwise.
    """
    return maybe_map(str, safe_get_value(entity, NGSI_TYPE))


# TODO: Refactor
# I suggest we refactor both this and the Crate translator using something
# like SQLAlchemy if we want to keep the same approach of doing everything
# in Python, but this isn't exactly a good thing for performance---way too
# many calls on each insert! Perhaps we should come up with a more efficient
# design or at least consider stored procs.

# Recent changes reduced number of queries via caching.
# Regarding SQLAlchemy, investigations showed it does not support
# geographic types for Crate.

class SQLTranslator(base_translator.BaseTranslator):
    NGSI_TO_SQL = NGSI_TO_SQL
    config = SQLTranslatorConfig()

    start_time = None

    def __init__(self, host, port, db_name):
        super(SQLTranslator, self).__init__(host, port, db_name)
        qcm = QueryCacheManager()
        self.cache = qcm.get_query_cache()
        self.default_ttl = None
        if self.cache:
            self.default_ttl = self.cache.default_ttl
        self.start_time = datetime.now()
        self.dbCacheName = 'sql'

    def dispose(self):
        dt = datetime.now() - self.start_time
        time_difference = (dt.days * 24 * 60 * 60 + dt.seconds) \
            * 1000 + dt.microseconds / 1000.0
        self.logger.debug("Translation completed | time={} msec".format(
            str(time_difference)))

    def get_db_cache_name(self):
        return self.dbCacheName

    def sql_error_handler(self, exception):
        raise NotImplementedError

    # TODO is this still needed?
    def _refresh(self, entity_types, fiware_service=None):
        """
        Used for testing purposes only!
        Refreshing ensures a query after an insert retrieves the inserted data.
        :param entity_types: list(str) list of entity types whose tables will
         be refreshed
        """
        table_names = [self._et2tn(et, fiware_service) for et in entity_types]
        table_names.append(METADATA_TABLE_NAME)
        self.cursor.execute("refresh table {}".format(','.join(table_names)))

    def _create_data_table(self, table_name, table, fiware_service):
        raise NotImplementedError

    def _update_data_table(self, table_name, new_columns, fiware_service):
        raise NotImplementedError

    def _create_metadata_table(self):
        raise NotImplementedError

    @staticmethod
    def _get_isoformat(db_timestamp: Any) -> str:
        """
        Converts a DB timestamp value to the equivalent date-time string
        in ISO 8601 format.

        :param db_timestamp: the value of a DB timestamp field. We assume
            all date-time values get stored with the same type by the
            insert procedure.
        :return: the ISO 8601 string.
        """
        raise NotImplementedError

    @staticmethod
    def _et2tn(entity_type, fiware_service=None):
        """
        Return table name based on entity type.
        When specified, fiware_service will define the table schema.
        To avoid conflict with reserved words,
        both schema and table name are prefixed.
        """
        et = '"{}{}"'.format(TYPE_PREFIX, entity_type.lower())
        if fiware_service:
            return '"{}{}".{}'.format(TENANT_PREFIX, fiware_service.lower(),
                                      et)
        return et

    def _ea2cn(self, entity_attr):
        """
        Entity Attr to Column Name.

        To create a column name out of an entity attribute, note the naming
        restrictions in crate.
        https://crate.io/docs/crate/reference/en/latest/general/ddl/create-table.html#naming-restrictions

        :return: column name
        """
        # GH Issue #64: prefix attributes with ea_.
        # This will break users connecting to db directly.
        # Implement when that becomes a real problem.
        return "{}".format(entity_attr.lower())

    def insert(self, entities, fiware_service=None, fiware_servicepath='/'):
        if not isinstance(entities, list):
            msg = "Entities expected to be of type list, but got {}"
            raise TypeError(msg.format(type(entities)))

        service_paths = []
        if fiware_servicepath:
            clean_fiware_servicepath = fiware_servicepath.replace(" ", "")
            service_paths = clean_fiware_servicepath.split(",")
        else:
            service_paths = [fiware_servicepath]
        if len(service_paths) == 1:
            entities_by_type = {}
            for e in entities:
                entities_by_type.setdefault(e['type'], []).append(e)

            res = None
            for et in entities_by_type.keys():
                res = self._insert_entities_of_type(et,
                                                    entities_by_type[et],
                                                    fiware_service,
                                                    service_paths[0])
        elif len(service_paths) == len(entities):
            entities_by_service_path = {}
            for idx, path in enumerate(service_paths):
                entities_by_service_path.setdefault(path, []).append(
                    entities[idx])
            res = None
            for path in entities_by_service_path.keys():
                entities_by_type = {}
                for e in entities_by_service_path[path]:
                    entities_by_type.setdefault(e['type'], []).append(e)

                res = None
                for et in entities_by_type.keys():
                    res = self._insert_entities_of_type(et,
                                                        entities_by_type[et],
                                                        fiware_service,
                                                        path)
        else:
            msg = 'Multiple servicePath are allowed only ' \
                  'if their number match the number of entities'
            raise InvalidHeaderValue('Fiware-ServicePath',
                                     fiware_servicepath, msg)

        return res

    def _insert_entities_of_type(self,
                                 entity_type,
                                 entities,
                                 fiware_service=None,
                                 fiware_servicepath='/'):
        # All entities must be of the same type and have a time index
        # Also, an entity can't have an attribute with the same name
        # as that specified by ORIGINAL_ENTITY_COL_NAME.
        for e in entities:
            if e[NGSI_TYPE] != entity_type:
                msg = "Entity {} is not of type {}."
                raise ValueError(msg.format(e[NGSI_ID], entity_type))

            if self.TIME_INDEX_NAME not in e:
                import warnings
                msg = "Translating entity without TIME_INDEX. " \
                      "It should have been inserted by the 'Reporter'. {}"
                warnings.warn(msg.format(e))
                e[self.TIME_INDEX_NAME] = current_timex()

            if ORIGINAL_ENTITY_COL in e:
                raise ValueError(
                    f"Entity {e[NGSI_ID]} has a reserved attribute name: " +
                    "'{ORIGINAL_ENTITY_COL_NAME}'")

        # Define column types
        # {column_name -> crate_column_type}
        table = {
            'entity_id': self.NGSI_TO_SQL['Text'],
            'entity_type': self.NGSI_TO_SQL['Text'],
            self.TIME_INDEX_NAME: self.NGSI_TO_SQL[TIME_INDEX],
            FIWARE_SERVICEPATH: self.NGSI_TO_SQL['Text'],
            ORIGINAL_ENTITY_COL: self.NGSI_TO_SQL[NGSI_STRUCTURED_VALUE],
            'instanceId': self.NGSI_TO_SQL['Text']
        }

        # Preserve original attr names and types
        # {column_name -> (attr_name, attr_type)}
        original_attrs = {
            'entity_type': (NGSI_TYPE, NGSI_TEXT),
            'entity_id': (NGSI_ID, NGSI_TEXT),
            self.TIME_INDEX_NAME: (self.TIME_INDEX_NAME, NGSI_DATETIME),
        }

        for e in entities:
            entity_id = e.get('id')
            for attr in iter_entity_attrs(e):
                if attr == self.TIME_INDEX_NAME:
                    continue

                if isinstance(e[attr], dict) and 'type' in e[attr] \
                        and e[attr]['type'] != 'Property':
                    attr_t = e[attr]['type']
                elif isinstance(e[attr], dict) and 'type' in e[attr] \
                        and e[attr]['type'] == 'Property' \
                        and 'value' in e[attr] \
                        and isinstance(e[attr]['value'], dict) \
                        and '@type' in e[attr]['value'] \
                        and e[attr]['value']['@type'] == 'DateTime':
                    attr_t = NGSI_DATETIME
                elif isinstance(e[attr], dict) and 'value' in e[attr]:
                    value = e[attr]['value']
                    if isinstance(value, list):
                        attr_t = "Array"
                    elif value is not None and isinstance(value, dict):
                        attr_t = NGSI_STRUCTURED_VALUE
                    elif isinstance(value, bool):
                        attr_t = 'Boolean'
                    elif isinstance(value, int):
                        attr_t = 'Integer'
                    elif isinstance(value, float):
                        attr_t = 'Number'
                    elif self._is_iso_date(value):
                        attr_t = NGSI_DATETIME
                    else:
                        attr_t = NGSI_TEXT
                else:
                    attr_t = None

                col = self._ea2cn(attr)
                original_attrs[col] = (attr, attr_t)

                table[col] = self._compute_type(entity_id, attr_t, e[attr])

        # Create/Update metadata table for this type
        table_name = self._et2tn(entity_type, fiware_service)
        modified = self._update_metadata_table(table_name, original_attrs)
        # Sort out data table.
        if modified and modified == original_attrs.keys():
            self._create_data_table(table_name, table, fiware_service)
        elif modified:
            new_columns = {}
            for k in modified:
                new_columns[k] = table[k]
            self._update_data_table(table_name, new_columns, fiware_service)

        # Gather attribute values
        col_names = sorted(table.keys())
        entries = []  # raw values in same order as column names
        for e in entities:
            values = self._preprocess_values(e, original_attrs, col_names,
                                             fiware_servicepath)
            entries.append(values)

        # Insert entities data
        self._insert_entity_rows(table_name, col_names, entries, entities)
        return self.cursor

    def _insert_entity_rows(self, table_name: str, col_names: List[str],
                            rows: List[List], entities: List[dict]):
        col_list, placeholders, rows = \
            self._build_insert_params_and_values(col_names, rows, entities)

        stmt = f"insert into {table_name} ({col_list}) values ({placeholders})"
        try:
            start_time = datetime.now()

            for batch in to_insert_batches(rows):
                res = self.cursor.executemany(stmt, batch)
                # new version of crate does not bomb anymore when
                # something goes wrong in multi entries
                # simply it returns -2 for each row that have an issue
                # TODO: improve error handling.
                # using batches, we don't need to fail the whole set
                # but only failing batches.
                if isinstance(res, list):
                    for i in range(len(res)):
                        if res[i]['rowcount'] < 0:
                            raise Exception('An insert failed')

            dt = datetime.now() - start_time
            time_difference = (dt.days * 24 * 60 * 60 + dt.seconds) \
                * 1000 + dt.microseconds / 1000.0
            self.logger.debug("Query completed | time={} msec".format(
                str(time_difference)))
        except Exception as e:
            self.sql_error_handler(e)
            if not self._should_insert_original_entities(e):
                raise

            self.logger.exception(
                'Failed to insert entities because of below error; ' +
                'translator will still try saving original JSON in ' +
                f"{table_name}.{ORIGINAL_ENTITY_COL}"
            )
            self._insert_original_entities_in_failed_batch(
                table_name, entities, e)

    def _build_insert_params_and_values(
            self, col_names: List[str], rows: List[List],
            entities: List[dict]) -> (str, str, List[List]):
        if self.config.keep_raw_entity():
            original_entity_col_index = col_names.index(ORIGINAL_ENTITY_COL)
            for i, r in enumerate(rows):
                wrapper = self._build_original_data_value(entities[i])
                r[original_entity_col_index] = wrapper

        col_list = ', '.join(['"{}"'.format(c.lower()) for c in col_names])
        placeholders = ','.join(['?'] * len(col_names))
        return col_list, placeholders, rows

    # NOTE. Brittle code.
    # This code, like the rest of the insert workflow implicitly assumes
    # 1. col_names[k] <-> rows[k] <-> entities[k]
    # 2. original entity column always gets added upfront
    # But we never really check anywhere (1) and (2) always hold true,
    # so slight changes to the insert workflow could cause nasty bugs...

    def _build_original_data_value(self, entity: dict,
                                   insert_error: Exception = None,
                                   failed_batch_id: str = None) -> Any:
        value = {
            'data': entity
        }
        if failed_batch_id:
            value['failedBatchID'] = failed_batch_id
        if insert_error:
            value['error'] = repr(insert_error)

        return self._to_db_ngsi_structured_value(value)

    @staticmethod
    def _to_db_ngsi_structured_value(data: dict) -> Any:
        return data

    def _should_insert_original_entities(self,
                                         insert_error: Exception) -> bool:
        raise NotImplementedError

    def _insert_original_entities_in_failed_batch(
            self, table_name: str, entities: List[dict],
            insert_error: Exception):
        cols = f"{ENTITY_ID_COL}, {ENTITY_TYPE_COL}, {self.TIME_INDEX_NAME}" \
            + f", {ORIGINAL_ENTITY_COL}"
        stmt = f"insert into {table_name} ({cols}) values (?, ?, ?, ?)"
        tix = current_timex()
        batch_id = uuid4().hex
        rows = [[entity_id(e), entity_type(e), tix,
                 self._build_original_data_value(e, insert_error, batch_id)]
                for e in entities]

        self.cursor.executemany(stmt, rows)

    def _attr_is_structured(self, a):
        if 'value' in a and a['value'] is not None \
                and isinstance(a['value'], dict):
            self.logger.debug("attribute {} has 'value' attribute of type dict"
                              .format(a))
            return True
        return False

    # TODO this logic is too simple. looks like this actually only used
    # in row 67 of reporter.py and in test_validate_notifivation (i.e
    # most probably we can remove
    @staticmethod
    def is_text(attr_type):
        # TODO: verify: same logic in two different places!
        # The above kinda reproduces the tests done by the translator,
        # we should factor this logic out and keep it in just one place!
        return attr_type == NGSI_TEXT or attr_type not in NGSI_TO_SQL

    def _preprocess_values(self, e, original_attrs, col_names,
                           fiware_servicepath):
        values = []
        for cn in col_names:
            if cn == 'entity_type':
                values.append(e['type'])
            elif cn == 'entity_id':
                values.append(e['id'])
            elif cn == self.TIME_INDEX_NAME:
                values.append(e[self.TIME_INDEX_NAME])
            elif cn == FIWARE_SERVICEPATH:
<<<<<<< HEAD
                values.append(fiware_servicepath or '/')
=======
                values.append(fiware_servicepath or '')
            elif cn == 'instanceId':
                values.append("urn:ngsi-ld:"+str(uuid4()))
>>>>>>> 055f0af4
            else:
                # Normal attributes
                try:
                    attr = original_attrs[cn][0]
                    attr_t = original_attrs[cn][1]

                    if SlfGeometry.is_ngsi_slf_attr(e[attr]):
                        mapped_value = self._ngsi_slf_to_db(e[attr])
                    elif attr_t == NGSI_GEOJSON or attr_t == NGSI_LD_GEOMETRY:
                        mapped_value = self._ngsi_geojson_to_db(e[attr])
                    elif self._is_ngsi_ld_datetime_property(e[attr]):
                        mapped_value = self._ngsi_ld_datetime_to_db(e[attr])
                    elif attr_t == NGSI_TEXT:
                        mapped_value = self._ngsi_text_to_db(e[attr])
                    elif attr_t == NGSI_DATETIME or attr_t == NGSI_ISO8601:
                        mapped_value = self._ngsi_datetime_to_db(e[attr])
                    elif attr_t == "Boolean":
                        mapped_value = self._ngsi_boolean_to_db(e[attr])
                    elif attr_t == "Number":
                        mapped_value = self._ngsi_number_to_db(e[attr])
                    elif attr_t == "Integer":
                        mapped_value = self._ngsi_integer_to_db(e[attr])
                    elif attr_t == 'Relationship':
                        mapped_value = self._ngsi_ld_relationship_to_db(
                            e[attr])
                    elif self._is_ngsi_array(e[attr], attr_t):
                        mapped_value = self._ngsi_array_to_db(e[attr])
                    elif self._is_ngsi_object(e[attr], attr_t):
                        mapped_value = self._ngsi_structured_to_db(e[attr])
                    else:
                        mapped_value = self._ngsi_default_to_db(e[attr])

                    values.append(mapped_value)
                except KeyError:
                    # this entity update does not have a value for the column
                    # so use None which will be inserted as NULL to the db.
                    values.append(None)
                except ValueError:
                    # this value cannot be cast to column type
                    # so use None which will be inserted as NULL to the db.
                    values.append(None)
        return values

    @staticmethod
    def _is_ngsi_array(attr, attr_t):
        return (attr_t == NGSI_STRUCTURED_VALUE and 'value' in attr
                and isinstance(attr['value'], list)) \
            or ('value' in attr and isinstance(attr['value'], list)) \
            or attr_t == "Array"

    @staticmethod
    def _is_ngsi_object(attr, attr_t):
        return attr_t == NGSI_STRUCTURED_VALUE or (
            'value' in attr and isinstance(attr['value'], dict))

    @staticmethod
    def _is_ngsi_ld_datetime_property(attr):
        if 'type' in attr and attr[
                'type'] == 'Property' and 'value' in attr and isinstance(
                attr['value'], dict) \
            and '@type' in attr['value'] and attr['value'][
                '@type'] == 'DateTime':
            return True
        return False

    @staticmethod
    def _ngsi_geojson_to_db(attr):
        raise NotImplementedError

    @staticmethod
    def _ngsi_number_to_db(attr):
        try:
            if isinstance(attr['value'], bool):
                return None
            elif isinstance(attr['value'], float):
                return attr['value']
            elif attr['value'] is not None:
                return float(attr['value'])
        except (ValueError, TypeError) as e:
            logging.warning(
                '{} cannot be cast to {} replaced with None'.format(
                    attr.get('value', None), attr.get('type', None)))
            return None
        else:
            logging.warning(
                '{} cannot be cast to {} replaced with None'.format(
                    attr.get('value', None), attr.get('type', None)))
            return None

    @staticmethod
    def _ngsi_datetime_to_db(attr):
        if 'value' in attr and SQLTranslator._is_iso_date(attr['value']):
            return attr['value']
        else:
            logging.warning(
                '{} cannot be cast to {} replaced with None'.format(
                    attr.get('value', None), attr.get('type', None)))
            return None

    @staticmethod
    def _ngsi_integer_to_db(attr):
        try:
            if isinstance(attr['value'], bool):
                return None
            elif isinstance(attr['value'], int):
                return attr['value']
            elif attr['value'] is not None:
                return int(float(attr['value']))
        except (ValueError, TypeError) as e:
            logging.warning(
                '{} cannot be cast to {} replaced with None'.format(
                    attr.get('value', None), attr.get('type', None)))
            return None
        else:
            logging.warning(
                '{} cannot be cast to {} replaced with None'.format(
                    attr.get('value', None), attr.get('type', None)))
            return None

    @staticmethod
    def _ngsi_boolean_to_db(attr):
        if isinstance(attr['value'], str) and attr['value'].lower() == 'true':
            return True
        elif isinstance(attr['value'], str) \
                and attr['value'].lower() == 'false':
            return False
        elif isinstance(attr['value'], int) and attr['value'] == 1:
            return True
        elif isinstance(attr['value'], int) and attr['value'] == 0:
            return False
        elif isinstance(attr['value'], bool):
            return attr['value']
        else:
            logging.warning(
                '{} cannot be cast to {} replaced with None'.format(
                    attr.get('value', None), attr.get('type', None)))
            return None

    @staticmethod
    def _ngsi_slf_to_db(attr):
        raise NotImplementedError

    @staticmethod
    def _ngsi_structured_to_db(attr):
        raise NotImplementedError

    @staticmethod
    def _ngsi_array_to_db(attr):
        raise NotImplementedError

    @staticmethod
    def _ngsi_text_to_db(attr):
        if 'value' in attr and attr['value'] is not None:
            return str(attr['value'])
        logging.warning('{} cannot be cast to {} replaced with None'.format(
            attr.get('value', None), attr.get('type', None)))
        return None

    @staticmethod
    def _ngsi_default_to_db(attr):
        return attr.get('value', None)

    @staticmethod
    def _ngsi_ld_datetime_to_db(attr):
        if SQLTranslator._is_ngsi_ld_datetime_property(
                attr) and SQLTranslator._is_iso_date(attr['value']['@value']):
            return attr['value']['@value']
        else:
            if 'value' in attr:
                logging.warning(
                    '{} cannot be cast to {} replaced with None'.format(
                        attr['value'],
                        'datetime'))
            else:
                logging.warning(
                    'attribute "value" is missing, cannot perform cast')
            return None

    @staticmethod
    def _ngsi_ld_relationship_to_db(attr):
        return attr.get('value', None) or attr.get('object', None)

    def _update_metadata_table(self, table_name, metadata):
        """
        This method creates the METADATA_TABLE_NAME (if not exists), which
        stores, for each table_name (entity type), a translation table (dict)
        mapping the column names (from entity attributes) to the corresponding
        attributes metadata such as original attribute names and NGSI types.

        If such table existed, this method updates it accordingly if required.
        Required means, either there was no metadata for that
        table_name or the new_metadata has new entries not present in
        persisted_metadata.

        :param table_name: unicode
            The name of the table whose metadata will be updated

        :param metadata: dict
            The dict mapping the matedata of each column. See original_attrs.
        """

        if not self._is_query_in_cache(self.dbCacheName, METADATA_TABLE_NAME):
            self._create_metadata_table()
            self._cache(self.dbCacheName,
                        METADATA_TABLE_NAME,
                        "",
                        self.default_ttl)

        # Bring translation table!
        stmt = "select entity_attrs from {} where table_name = ?".format(
            METADATA_TABLE_NAME)

        # By design, one entry per table_name
        try:
            res = self._execute_query_via_cache(self.dbCacheName,
                                                table_name,
                                                stmt,
                                                [table_name],
                                                self.default_ttl)
            persisted_metadata = res[0][0] if res else {}
        except Exception as e:
            self.sql_error_handler(e)
            # Metadata table still not created
            logging.debug(str(e), exc_info=True)
            # Attempt to re-create metadata table
            self._create_metadata_table()
            persisted_metadata = {}

        diff = metadata.keys() - persisted_metadata.keys()
        if diff:
            # we update using the difference to "not" corrupt the metadata
            # by previous insert
            update = dict((k, metadata[k]) for k in diff if k in metadata)
            persisted_metadata.update(update)
            self._store_metadata(table_name, persisted_metadata)
            self._cache(self.dbCacheName,
                        table_name,
                        [[persisted_metadata]],
                        self.default_ttl)
        return diff
        # TODO: concurrency.
        # This implementation paves
        # the way to lost updates...

    def _store_metadata(self, table_name, persisted_metadata):
        raise NotImplementedError

    def _get_et_table_names(self, fiware_service=None):
        """
        Return the names of all the tables representing entity types.
        :return: list(unicode)
        """
        stmt = "select distinct table_name from {}".format(METADATA_TABLE_NAME)
        key = ""
        if fiware_service:
            key = fiware_service.lower()
            where = " where table_name ~* '\"{}{}\"[.].*'"
            stmt += where.format(TENANT_PREFIX, key)
        else:
            where = " where table_name !~* '\"{}{}\"[.].*'"
            stmt += where.format(TENANT_PREFIX, '.*')
        try:
            table_names = self._execute_query_via_cache(key,
                                                        "tableNames",
                                                        stmt,
                                                        [],
                                                        self.default_ttl)
        except Exception as e:
            self.sql_error_handler(e)
            self.logger.error(str(e), exc_info=True)
            return []
        return [r[0] for r in table_names]

    def _get_select_clause(
            self,
            attr_names,
            aggr_method,
            aggr_period,
            prefix=''):
        if not attr_names:
            return prefix + '*'

        attrs = [prefix + 'entity_type', prefix + 'entity_id']
        if aggr_method:
            if aggr_period:
                attrs.append(
                    "DATE_TRUNC('{}',{}) as {}".format(
                        aggr_period, self.TIME_INDEX_NAME,
                        self.TIME_INDEX_NAME)
                )
            # TODO:
            # https://github.com/orchestracities/ngsi-timeseries-api/issues/106
            m = '{}("{}") as "{}"'
            attrs.extend(m.format(aggr_method, a, a) for a in set(attr_names))

        else:
            attrs.append(prefix + self.TIME_INDEX_NAME)
            attrs.extend(prefix + '"{}"'.format(a) for a in attr_names)

        select = ','.join(attrs)
        return select

    def _get_limit(self, limit, last_n):
        # https://crate.io/docs/crate/reference/en/latest/general/dql/selects.html#limits
        default_limit = self.config.default_limit()

        if limit is None or limit > default_limit:
            limit = default_limit

        if last_n is None:
            last_n = limit

        if limit < 1:
            raise InvalidParameterValue(
                f"limit should be >=1 and <= {default_limit}.")
        if last_n < 1:
            raise InvalidParameterValue(
                f"last_n should be >=1 and <= {default_limit}.")
        return min(last_n, limit)

    def _get_where_clause(self, entity_ids, from_date, to_date, fiware_sp='/',
                          geo_query=None, prefix=''):
        clauses = []
        where_clause = ""

        if entity_ids:
            ids = ",".join("'{}'".format(e) for e in entity_ids)
            clauses.append(" {}entity_id in ({}) ".format(prefix, ids))
        if from_date:
            clauses.append(" {}{} >= '{}'".format(prefix, self.TIME_INDEX_NAME,
                                                  self._parse_date(from_date)))
        if to_date:
            clauses.append(" {}{} <= '{}'".format(prefix, self.TIME_INDEX_NAME,
                                                  self._parse_date(to_date)))

        if fiware_sp:
            # Match prefix of fiware service path
            if fiware_sp == '/':
                clauses.append(
                    " " + prefix + FIWARE_SERVICEPATH + " ~* '/.*'")
            else:
                clauses.append(
                    " " + prefix + FIWARE_SERVICEPATH + " ~* '"
                    + fiware_sp + "($|/.*)'")
        else:
            # Match prefix of fiware service path
            clauses.append(" " + prefix + FIWARE_SERVICEPATH + " = ''")
        # TODO implement prefix also for geo_clause
        geo_clause = self._get_geo_clause(geo_query)
        if geo_clause:
            clauses.append(geo_clause)

        if len(clauses) > 0:
            where_clause = "where" + " and ".join(clauses)
        return where_clause

    @staticmethod
    def _parse_date(date):
        try:
            return dateutil.parser.isoparse(date.strip('\"')).isoformat()
        except Exception as e:
            raise InvalidParameterValue(date, "**fromDate** or **toDate**")

    @staticmethod
    def _is_iso_date(date):
        try:
            dateutil.parser.isoparse(date.strip('\"')).isoformat()
            return True
        except Exception as e:
            return False

    @staticmethod
    def _parse_limit(limit):
        if (not (limit is None or isinstance(limit, int))):
            raise InvalidParameterValue(limit, "limit")
        return limit

    @staticmethod
    def _parse_last_n(last_n):
        if (not (last_n is None or isinstance(last_n, int))):
            raise InvalidParameterValue(last_n, "last_n")
        return last_n

    def _get_geo_clause(self, geo_query: SlfQuery = None) -> Optional[str]:
        raise NotImplementedError

    def _get_order_group_clause(self, aggr_method, aggr_period,
                                select_clause, last_n):
        order_by = []
        group_by = []

        # Group By
        if aggr_method and select_clause != "*":
            group_by.extend(["entity_type", "entity_id"])
            if aggr_period:
                # Note: If alias shadows a real table column,
                # grouping will NOT be applied on the aliased column
                gb = "DATE_TRUNC('{}', {})".format(
                    aggr_period, self.TIME_INDEX_NAME)
                group_by.append(gb)

        # Order by
        direction = "DESC" if last_n else "ASC"

        if aggr_method:
            if aggr_period:
                # consider always ordering by entity_id also
                order_by.extend(["entity_type", "entity_id"])
                order_by.append(
                    "{} {}".format(self.TIME_INDEX_NAME, direction))
        else:
            order_by.append("{} {}".format(self.TIME_INDEX_NAME, direction))

        clause = ""
        if group_by:
            clause = "GROUP BY {}".format(",".join(group_by))
        if order_by:
            clause += " ORDER BY {}".format(",".join(order_by))
        return clause

    def query(self,
              attr_names=None,
              entity_type=None,
              entity_id=None,
              entity_ids=None,
              where_clause=None,
              aggr_method=None,
              aggr_period=None,
              aggr_scope=None,
              from_date=None,
              to_date=None,
              last_n=None,
              limit=10000,
              offset=0,
              fiware_service=None,
              fiware_servicepath='/',
              geo_query: SlfQuery = None):
        """
        This translator method is used by all API query endpoints.

        :param attr_names:
            Array of attribute names to query for.
        :param entity_type:
            (Optional). NGSI Entity Type to query about. Unique and optional
            as long as there are no 2 equal NGSI ids for any NGSI type.
        :param entity_id:
            NGSI Id of the entity you ask for. Cannot be used with entity_ids.
        :param entity_ids:
            Array of NGSI ids to consider in the response. Cannot be used with
            entity_id.
        :param where_clause:
            (Optional), to use a custom SQL query (not open to public API).
        :param aggr_method:
            (Optional), function to apply to the queried values. Must be one
            of the VALID_AGGR_METHODS (e.g, sum, avg, etc). You need to specify
            at least one attribute in attr_names, otherwise this will be
            ignored.
        :param aggr_period:
            (Optional), only valid when using aggr_method. Defines the time
            scope on to which the aggr_method will be applied, hence defines
            also the number of values that will be returned. Must be one of the
            VALID_AGGR_PERIODS (e.g, hour). I.e., querying avg per hour will
            return 24 values times the number of days of available measurements
        :param aggr_scope: (Not Implemented). Defaults to "entity", which means
            the aggrMethod will be applied N times, once for each entityId.
            "global" instead would allow cross-entity_id aggregations.
        :param from_date:
            (Optional), used to filter results, considering only from this date
            inclusive.
        :param to_date:
            (Optional), used to filter results,
            considering only up to this date inclusive.
        :param last_n:
            (Optional), used to filter results, return only the last_n elements
            of what would be the result of the query once all filters where
            applied.
        :param limit:
            (Optional), used to filter results, return up to limit elements
            of what would be the result of the query once all filters where
            applied.
        :param offset:
            (Optional), used to page results.
        :param fiware_service:
            (Optional), used to filter results, considering in the result only
            entities in this FIWARE Service.
        :param fiware_servicepath:
            (Optional), used to filter results, considering in the result only
            entities in this FIWARE ServicePath.
        :param geo_query:
            (Optional), filters results with an NGSI geo query.

        :return:
        The shape of the response is always something like this:

        [{
         'type': 'Room',
         'id': 'Room1', or 'ids': ['Room1', 'Room2'],
         'index': [t0, t1, ..., tn],
         'attr_1': {
             'index': [t0, t1, ..., tn], # index of this attr (if different)
             'values': [v0, v1, ..., vn],
             'type': Number
         },
         ...,
         'attr_N': ...
        },...
        ]

        It returns an array of dictionaries, each representing a query result
        on a particular NGSI Entity Type. Each of the dicts in this array
        consists of the following attributes.

        'type' is the NGSI Entity Type of the response.

        'id' or 'ids'. id if the response contains data from a specific NGSI
        entity (with that id) or ids in the case the response aggregates data
        from multiple entities (those with those ids). You get one or the
        other, not both.

        'index': The time index applying to the response, applies to all
        attributes included in the response. It may not be present if each
        attribute has its own time index array, in the cases where attributes
        are measured at different moments in time. Note since this is a
        "global" time index for the entity, it may contain some NULL values
        where measurements were not available. It's an array containing time
        in ISO format representation, typically in the original timezone the
        Orion Notification used, or UTC if created within QL.

        Each attribute in the response will be represented by a dictionary,
        with an array called 'values' containing the actual historical values
        of the attributes as queried. An attribute 'type' will have the
        original NGSI type of the attribute (i.e, the type of each of the
        elements now in the values array). The type of an attribute is not
        expected to change in time, that'd be an error. Additionally, it may
        contain an array called 'index', just like the global index
        discussed above but for this specific attribute. Thus, this 'index'
        will never contain NONE values.

        If the user did not specify an aggrMethod, the response will not mix
        measurements of different entities in the same values array. So in this
        case, there will be many dictionaries in the response array, one for
        each NGSI Entity.

        When using aggrPeriod, the index array is a completely new index,
        composed of time steps of the original index of the attribute but
        zeroing the less significant bits of time. For example, if there were
        measurements in time 2018-04-03T08:15:15 and 2018-04-03T09:01:15, with
        aggrPeriod = minute the new index will contain, at least, the steps
        2018-04-03T08:15:00 and 2018-04-03T09:01:00 respectively.

        :raises:
        ValueError in case of misuse of the attributes.
        UnsupportedOption for still-to-be-implemented features.
        crate.DatabaseError in case of errors with CrateDB interaction.
        """
        last_n = self._parse_last_n(last_n)
        limit = self._parse_limit(limit)

        result = []
        message = 'ok'

        if last_n == 0 or limit == 0:
            return (result, message)

        if entity_id and entity_ids:
            raise NGSIUsageError("Cannot use both entity_id and entity_ids "
                                 "params in the same call.")

        if aggr_method and aggr_method.lower() not in VALID_AGGR_METHODS:
            raise UnsupportedOption("aggr_method={}".format(aggr_method))

        if aggr_period and aggr_period.lower() not in VALID_AGGR_PERIODS:
            raise UnsupportedOption("aggr_period={}".format(aggr_period))

        # TODO check also entity_id and entity_type to not be SQL injection
        if entity_id and not entity_type:
            entity_type = self._get_entity_type(entity_id, fiware_service)

            if not entity_type:
                return (result, message)

            if len(entity_type.split(',')) > 1:
                raise AmbiguousNGSIIdError(entity_id)

        if entity_id:
            entity_ids = tuple([entity_id])

        lower_attr_names = [a.lower() for a in attr_names] \
            if attr_names else attr_names
        select_clause = self._get_select_clause(lower_attr_names,
                                                aggr_method,
                                                aggr_period)
        if not where_clause:
            where_clause = self._get_where_clause(entity_ids,
                                                  from_date,
                                                  to_date,
                                                  fiware_servicepath,
                                                  geo_query)

        order_group_clause = self._get_order_group_clause(aggr_method,
                                                          aggr_period,
                                                          select_clause,
                                                          last_n)

        if entity_type:
            table_names = [self._et2tn(entity_type, fiware_service)]
        else:
            table_names = self._get_et_table_names(fiware_service)

        limit = self._get_limit(limit, last_n)
        offset = max(0, offset)

        for tn in sorted(table_names):
            op = "select {select_clause} " \
                 "from {tn} " \
                 "{where_clause} " \
                 "{order_group_clause} " \
                 "limit {limit} offset {offset}".format(
                     select_clause=select_clause,
                     tn=tn,
                     where_clause=where_clause,
                     order_group_clause=order_group_clause,
                     limit=limit,
                     offset=offset,
                 )
            try:
                self.cursor.execute(op)

            except Exception as e:
                # TODO due to this except in case of sql errors,
                # all goes fine, and users gets 404 as result
                # Reason 1: fiware_service_path column in legacy dbs.
                err_msg = self.sql_error_handler(e)
                self.logger.error(str(e), exc_info=True)
                entities = []
                if err_msg:
                    message = err_msg
            else:
                res = self.cursor.fetchall()
                col_names = self._column_names_from_query_meta(
                    self.cursor.description)
                entities = self._format_response(res,
                                                 col_names,
                                                 tn,
                                                 last_n)
            result.extend(entities)
        return (result, message)

    @staticmethod
    def _column_names_from_query_meta(cursor_description: Sequence) -> [str]:
        """
        List the name of the columns returned by a query.

        :param cursor_description: the value of the cursor's `description`
            attribute after fetching the query results.
        :return: the column names.
        """
        raise NotImplementedError

    def query_ids(self,
                  entity_type=None,
                  from_date=None,
                  to_date=None,
                  limit=10000,
                  offset=0,
                  fiware_service=None,
                  fiware_servicepath='/'):
        if limit == 0:
            return []

        where_clause = self._get_where_clause(None,
                                              from_date,
                                              to_date,
                                              fiware_servicepath,
                                              None)

        if entity_type:
            table_names = [self._et2tn(entity_type, fiware_service)]
        else:
            table_names = self._get_et_table_names(fiware_service)

        if fiware_service is None:
            for tn in table_names:
                if "." in tn:
                    table_names.remove(tn)
        limit = min(10000, limit)
        offset = max(0, offset)
        len_tn = 0
        result = []
        stmt = ""
        if len(table_names) > 0:
            for tn in sorted(table_names):
                len_tn += 1
                stmt += "select " \
                        "entity_id, " \
                        "entity_type, " \
                        "max(time_index) as time_index " \
                        "from {tn} {where_clause} " \
                        "group by entity_id, entity_type".format(
                            tn=tn,
                            where_clause=where_clause
                        )
                if len_tn != len(table_names):
                    stmt += " union all "

            op = stmt + " ORDER BY time_index DESC, entity_type, entity_id limit {limit} offset {offset}".format(
                offset=offset, limit=limit)

            try:
                self.cursor.execute(op)
            except Exception as e:
                self.sql_error_handler(e)
                self.logger.error(str(e), exc_info=True)
                entities = []
            else:
                res = self.cursor.fetchall()
                col_names = ['entity_id', 'entity_type', 'time_index']
                entities = self._format_response(res,
                                                 col_names,
                                                 table_names,
                                                 None)
            result.extend(entities)
        return result

    def query_last_value(self,
                         entity_ids=None,
                         entity_type=None,
                         attr_names=None,
                         from_date=None,
                         to_date=None,
                         limit=10000,
                         offset=0,
                         fiware_service=None,
                         fiware_servicepath='/'):
        if limit == 0:
            return []
        # todo filter only selected attributes.

        lower_attr_names = [a.lower() for a in attr_names] \
            if attr_names else attr_names

        if entity_type:
            table_names = [self._et2tn(entity_type, fiware_service)]
        else:
            table_names = self._get_et_table_names(fiware_service)

        if fiware_service is None:
            for tn in table_names:
                if "." in tn:
                    table_names.remove(tn)
        limit = min(10000, limit)
        offset = max(0, offset)
        len_tn = 0
        result = []
        stmt = ""
        if len(table_names) > 0:
            for tn in sorted(table_names):
                len_tn += 1
                prefix = 'a{len_tn}.'.format(
                    len_tn=len_tn
                )
                select_clause = self._get_select_clause(lower_attr_names, None,
                                                        None, prefix=prefix)
                where_clause_no_prefix = self._get_where_clause(
                    entity_ids, from_date, to_date, fiware_servicepath, None)
                where_clause = self._get_where_clause(entity_ids,
                                                      from_date,
                                                      to_date,
                                                      fiware_servicepath,
                                                      None, prefix=prefix)
                stmt += "select {select} " \
                        "from {tn} as a{len_tn} " \
                        "join (select " \
                        "entity_id, entity_type, " \
                        "max(time_index) as time_index " \
                        "from {tn} {where_clause_no_prefix} " \
                        "group by entity_id, entity_type) b{len_tn} " \
                        "on a{len_tn}.entity_id = b{len_tn}.entity_id " \
                        "and a{len_tn}.entity_type = b{len_tn}.entity_type " \
                        "and a{len_tn}.time_index = b{len_tn}.time_index " \
                        "{where_clause} ".format(
                            select=select_clause,
                            tn=tn,
                            len_tn=len_tn,
                            where_clause_no_prefix=where_clause_no_prefix,
                            where_clause=where_clause
                        )
                if len_tn != len(table_names):
                    stmt += " union all "

            # TODO ORDER BY time_index asc is removed for the time being
            #  till we have a solution for
            #  https://github.com/crate/crate/issues/9854
            op = stmt + "ORDER BY time_index DESC limit {limit} offset {offset}".format(
                offset=offset,
                limit=limit
            )

            try:
                self.cursor.execute(op)
            except Exception as e:
                self.sql_error_handler(e)
                self.logger.error(str(e), exc_info=True)
                entities = []
            else:
                res = self.cursor.fetchall()
                col_names = self._column_names_from_query_meta(
                    self.cursor.description)
                entities = self._format_response(res,
                                                 col_names,
                                                 table_names,
                                                 None,
                                                 True)
            result.extend(entities)
        return result

    def query_instanceId(self,
                        entity_id=None,
                        entity_type=None,
                        from_date=None,
                        to_date=None,
                        limit=10000,
                        offset=0,
                        fiware_service=None,
                        fiware_servicepath=None):
        if limit == 0:
            return []

        if entity_id and not entity_type:
            entity_type = self._get_entity_type(entity_id, fiware_service)

            if not entity_type:
                return []

            if len(entity_type.split(',')) > 1:
                raise AmbiguousNGSIIdError(entity_id)

        if entity_type:
            table_names = [self._et2tn(entity_type, fiware_service)]
        else:
            table_names = self._get_et_table_names(fiware_service)

        if entity_id:
            entity_ids = tuple([entity_id])

        where_clause = self._get_where_clause(entity_ids,
                                              from_date,
                                              to_date,
                                              fiware_servicepath)


        limit = min(10000, limit)
        offset = max(0, offset)
        result = []
        if len(table_names) > 0:
            for tn in sorted(table_names):
                op = "select instanceId " \
                     "from {tn} " \
                     "{where_clause} " \
                     "limit {limit} offset {offset}".format(
                         tn=tn,
                         where_clause=where_clause,
                         limit=limit,
                         offset=offset
                     )

                try:
                    self.cursor.execute(op)
                except Exception as e:
                    self.sql_error_handler(e)
                    self.logger.error(str(e), exc_info=True)
                    entities = []
                else:
                    res = self.cursor.fetchall()
                    result.extend(res)
        return result

    def _format_response(
            self,
            resultset,
            col_names,
            table_names,
            last_n,
            single_value=False):
        """
        :param resultset: list of query results for one entity_type
        :param col_names: list of columns affected in the query
        :param table_names: names of tables where the query took place.
        :param last_n: see last_n in query method.
        :param aggr_method: True if used in the request, false otherwise.
        :param last_value: True if we return a single value for entity.

        :return: list of dicts. Possible scenarios

        Without aggrMethod, there will be one dict per entity instance. E.g.,
        returns [
                {'type': 'Room',
                'id': 'Room1',
                'temperature': {'values': [1, 2, 3], 'type': 'Number'}
                'index: [t0, t1, t2]
                },
                {'type': 'Room',
                'id': 'Room2',
                'temperature': {'values': [5, 6, 4], 'type': 'Number'}
                'index: [t0, t1, t2]
                }
                ]

        With aggrMethod and one specific id requested, the list has only one
        dict. The number of values is 1 if no aggrPeriod was asked for,
        or one value per aggregation period step.
        returns [{
                    'type': 'Room',
                    'id': 'SpecificRoom',
                    'temperature': {'values': [1, 2, 3], ...}, # aggregated
                    'index': [tA, tB, tC]                      # aggrPeriod
                }]

        With aggrMethod and global aggrScope (NOT YET IMPLEMENTED),
        the array has only one dict, but instead of an 'id' attribute it will
        have an 'ids', with all the ids that were cross-aggregated.
        returns [{
                    'type': 'Room',
                    'ids': ['Room1', 'Room2'],
                    'temperature': {'values': [4,], ...},       # aggregated
                    'index': [],                                # aggrPeriod
                }]

        Indexes elements are time steps in ISO format.
        """
        if isinstance(table_names, str):
            table_names = [table_names]
        cursors = ', '.join(list(map(lambda x: '?', table_names)))
        stmt = "select table_name, entity_attrs from {} " \
               "where table_name in ({})".format(METADATA_TABLE_NAME, cursors)

        try:
            # TODO we tested using cache here, but with current "delete"
            #  approach this causes issues scenario triggering the issue is:
            #  a entity is create, delete is used to delete all values what
            #  happens is that the table is empty, but metadata are still
            #  there, so caching the query with res =
            #  self._execute_query_via_cache(table_name, "metadata", stmt,
            #  [table_name], self.default_ttl) actually create an entry in
            #  the cache table_name, "metadata" in a following query call (
            #  below ttl) the same cache can be called despite there is no
            #  data. a possible solution is to create a cache based on query
            #  parameters that would cache all the results
            self.cursor.execute(stmt, table_names)
            res = self.cursor.fetchall()
        except Exception as e:
            self.sql_error_handler(e)
            self.logger.error(str(e), exc_info=True)
            res = {}

        entities = {}

        if last_n:
            # LastN induces DESC order, but we always return ASC order.
            resultset = reversed(resultset)

        for t in table_names:
            entity_attrs = [tup[1] for tup in res if tup[0] == t]
            if len(entity_attrs) == 0:
                continue
            if len(entity_attrs) > 1:
                msg = "Cannot have {} entries in table '{}' for PK '{}'"
                msg = msg.format(len(res), METADATA_TABLE_NAME, t)
                self.logger.error(msg)
                raise RuntimeError(msg)
            entity_attrs = entity_attrs[0]
            idx_entity_type = col_names.index('entity_type')
            if idx_entity_type < 0:
                msg = "entity_type not available"
                self.logger.error(msg)
                raise RuntimeError(msg)
            entity_type_resultset = [
                item for item in resultset if item[idx_entity_type].lower() in t]
            for r in entity_type_resultset:
                for k, v in zip(col_names, r):
                    if k not in entity_attrs:
                        # implementation-specific columns not representing attrs
                        # e.g. fiware-servicepath
                        continue

                    e_id = r[col_names.index('entity_id')]
                    e = entities.setdefault(e_id, {})
                    original_name, original_type = entity_attrs[k]

                    if original_name in (NGSI_TYPE, NGSI_ID):
                        e[original_name] = v

                    elif original_name == self.TIME_INDEX_NAME:
                        v = self._get_isoformat(v)
                        if single_value:
                            n = {
                                'value': v,
                                'type': 'DateTime'
                            }
                            e.setdefault('dateModified', n)
                        else:
                            e.setdefault('index', []).append(v)

                    else:
                        attr_dict = e.setdefault(original_name, {})
                        v = self._db_value_to_ngsi(v, original_type)
                        if single_value:
                            attr_dict.setdefault('value', v)
                        else:
                            attr_dict.setdefault('values', []).append(v)
                        attr_dict['type'] = original_type

        return [entities[k] for k in sorted(entities.keys())]

    def _db_value_to_ngsi(self, db_value: Any, ngsi_type: str) -> Any:
        """
        Transform a DB value to its corresponding NGSI value.
        This procedure should be the inverse of the one used to transform NGSI
        entity attribute values to DB values when inserting entities.

        :param db_value: the value to transform.
        :param ngsi_type: the target NGSI type.
        :return: the NGSI value.
        """
        raise NotImplementedError

    def delete_entity(self, eid, etype=None, from_date=None,
                      to_date=None, fiware_service=None,
                      fiware_servicepath='/'):
        if not eid:
            raise NGSIUsageError("entity_id cannot be None nor empty")

        if not etype:
            etype = self._get_entity_type(eid, fiware_service)

            if not etype:
                return 0

            if len(etype.split(',')) > 1:
                raise AmbiguousNGSIIdError(eid)

        return self.delete_entities(etype, eid=[eid],
                                    from_date=from_date, to_date=to_date,
                                    fiware_service=fiware_service,
                                    fiware_servicepath=fiware_servicepath)

    def delete_entities(self, etype, eid=None, from_date=None, to_date=None,
                        fiware_service=None, fiware_servicepath='/'):
        table_name = self._et2tn(etype, fiware_service)
        where_clause = self._get_where_clause(eid,
                                              from_date,
                                              to_date,
                                              fiware_servicepath)
        op = "delete from {} {}".format(table_name, where_clause)
        try:
            self.cursor.execute(op)
            key = ""
            if fiware_service:
                key = fiware_service.lower()
            self._remove_from_cache(self.dbCacheName, table_name)
            self._remove_from_cache(key, "tableNames")
            return self.cursor.rowcount
        except Exception as e:
            self.sql_error_handler(e)
            self.logger.error(str(e), exc_info=True)
            return 0

    def drop_table(self, etype, fiware_service=None):
        table_name = self._et2tn(etype, fiware_service)
        op = "drop table {}".format(table_name)
        try:
            self.cursor.execute(op)
        except Exception as e:
            self.sql_error_handler(e)
            self.logger.error(str(e), exc_info=True)

        # Delete entry from metadata table
        op = "delete from {} where table_name = ?".format(METADATA_TABLE_NAME)
        try:
            self.cursor.execute(op, [table_name])
            self._remove_from_cache(self.dbCacheName, table_name)
            key = ""
            if fiware_service:
                key = fiware_service.lower()
            self._remove_from_cache(key, "tableNames")
        except Exception as e:
            self.sql_error_handler(e)
            self.logger.error(str(e), exc_info=True)

        # TODO this can be removed most probably
        if self.cursor.rowcount == 0 and table_name.startswith('"'):
            # See GH #173
            old_tn = ".".join([x.strip('"') for x in table_name.split('.')])
            try:
                self.cursor.execute(op, [old_tn])
            except Exception as e:
                self.sql_error_handler(e)
                self.logger.error(str(e), exc_info=True)

    def query_entity_types(self, fiware_service=None, fiware_servicepath='/'):
        """
        Find the types of for a given fiware_service and fiware_servicepath.
        :return: list of strings.
        """
        # Filter using tenant information
        if fiware_service is None:
            wc = "where table_name NOT like '\"{}%.%'".format(TENANT_PREFIX)
        else:
            # Old is prior QL 0.6.0. GH #173
            old_prefix = '{}{}'.format(TENANT_PREFIX, fiware_service.lower())
            prefix = self._et2tn("FooType", fiware_service).split('.')[0]
            wc = "where table_name like '{}.%' " \
                 "or table_name like '{}.%'".format(old_prefix, prefix)

        stmt = "select distinct(table_name) from {} {}".format(
            METADATA_TABLE_NAME,
            wc
        )

        try:
            self.cursor.execute(stmt)
            table_names = self.cursor.fetchall()
        except Exception as e:
            self.sql_error_handler(e)
            self.logger.error(str(e), exc_info=True)
            return None

        else:
            matching_types = []

            all_types = [tn[0] for tn in table_names]

            for et in all_types:
                stmt = "select distinct(entity_type) from {}".format(et)
                if fiware_servicepath == '/':
                    stmt = stmt + " WHERE {} ~* '/.*'" \
                        .format(FIWARE_SERVICEPATH)
                elif fiware_servicepath:
                    stmt = stmt + " WHERE {} ~* '{}($|/.*)'" \
                        .format(FIWARE_SERVICEPATH, fiware_servicepath)
                self.cursor.execute(stmt)
                types = [t[0] for t in self.cursor.fetchall()]
                matching_types.extend(types)

        return matching_types

    def _get_entity_type(self, entity_id, fiware_service):
        """
        Find the type of the given entity_id.
        :returns: unicode
            Empty value if there is no entity with such entity_id.
            Or just the entity_type of the given entity_id if unique.
            Or a comma-separated list of entity_types with at least one record
            with such entity_id.
        """
        # Filter using tenant information
        key = None
        if fiware_service is None:
            wc = "where table_name NOT like '\"{}%.%'".format(TENANT_PREFIX)
        else:
            # Old is prior QL 0.6.0. GH #173
            old_prefix = '{}{}'.format(TENANT_PREFIX, fiware_service.lower())
            prefix = self._et2tn("FooType", fiware_service).split('.')[0]
            wc = "where table_name like '{}.%' " \
                 "or table_name like '{}.%'".format(old_prefix, prefix)
            key = fiware_service.lower()

        stmt = "select distinct(table_name) from {} {}".format(
            METADATA_TABLE_NAME,
            wc
        )

        try:
            self.cursor.execute(stmt)
            entity_types = self.cursor.fetchall()
        except Exception as e:
            self.sql_error_handler(e)
            self.logger.error(str(e), exc_info=True)
            return None

        else:
            all_types = [et[0] for et in entity_types]

        matching_types = []
        for et in all_types:
            stmt = "select distinct(entity_type) from {} " \
                   "where entity_id = ?".format(et)
            self.cursor.execute(stmt, [entity_id, ])
            types = [t[0] for t in self.cursor.fetchall()]
            matching_types.extend(types)

        return ','.join(matching_types)

    def _compute_type(self, entity_id, attr_t, attr):

        if attr_t not in self.NGSI_TO_SQL:
            # if attribute is complex assume it as an NGSI StructuredValue
            # TODO we should support type name different from NGSI types
            # but mapping to NGSI types
            value = attr.get('value', None) or attr.get('object', None)
            sql_type = self.NGSI_TO_SQL[NGSI_TEXT]
            if isinstance(value, list):
                sql_type = self.NGSI_TO_SQL['Array']
            elif value is not None and isinstance(value, dict):
                if '@type' in value and value['@type'] == 'DateTime' \
                        and '@value' in value \
                        and self._is_iso_date(value['@value']):
                    sql_type = self.NGSI_TO_SQL[NGSI_DATETIME]
                elif self._attr_is_structured(attr):
                    sql_type = self.NGSI_TO_SQL[NGSI_STRUCTURED_VALUE]
            elif isinstance(value, int) and not isinstance(value, bool):
                sql_type = self.NGSI_TO_SQL['Integer']
            elif isinstance(value, float):
                sql_type = self.NGSI_TO_SQL['Number']
            elif isinstance(value, bool):
                sql_type = self.NGSI_TO_SQL['Boolean']
            elif self._is_iso_date(value):
                sql_type = self.NGSI_TO_SQL[NGSI_DATETIME]

            supported_types = ', '.join(self.NGSI_TO_SQL.keys())
            msg = ("'{}' is not a supported NGSI type"
                   " for Attribute:  '{}' "
                   " and id : '{}'. "
                   "Please use any of the following: {}. "
                   "Falling back to {}.")
            self.logger.warning(msg.format(
                attr_t, attr, entity_id, supported_types,
                sql_type))

            return sql_type

        else:
            # Github issue 44: Disable indexing for long string
            sql_type = self._compute_db_specific_type(attr_t, attr)

            # Github issue 24: StructuredValue == object or array
            is_list = isinstance(attr.get('value', None), list)
            if attr_t == NGSI_STRUCTURED_VALUE and is_list:
                sql_type = self.NGSI_TO_SQL['Array']
            return sql_type

    def _compute_db_specific_type(self, attr_t, attr):
        raise NotImplementedError

    def _execute_query_via_cache(self, tenant_name, key, stmt, parameters=None,
                                 ex=None):
        if self.cache:
            try:
                value = self.cache.get(tenant_name, key)
                if value:
                    return value
            except Exception as e:
                self.logger.warning("Caching not available, metadata data may "
                                    "not be consistent: " + str(e),
                                    exc_info=True)

        self.cursor.execute(stmt, parameters)
        res = self.cursor.fetchall()
        if res and self.cache:
            try:
                self._cache(tenant_name, key, res, ex)
            except Exception as e:
                self.logger.warning("Caching not available, metadata data may "
                                    "not be consistent: " + str(e),
                                    exc_info=True)
        return res

    def _is_query_in_cache(self, tenant_name, key):
        if self.cache:
            try:
                return self.cache.exists(tenant_name, key)
            except Exception as e:
                self.logger.warning("Caching not available, metadata data may "
                                    "not be consistent: " + str(e),
                                    exc_info=True)
        return False

    def _cache(self, tenant_name, key, value=None, ex=None):
        if self.cache:
            try:
                self.cache.put(tenant_name, key, value, ex)
            except Exception as e:
                self.logger.warning("Caching not available, metadata data may "
                                    "not be consistent: " + str(e),
                                    exc_info=True)

    def _remove_from_cache(self, tenant_name, key):
        if self.cache:
            try:
                self.cache.delete(tenant_name, key)
            except Exception as e:
                self.logger.warning("Caching not available, metadata data may "
                                    "not be consistent: " + str(e),
                                    exc_info=True)


class QueryCacheManager(Borg):
    cache = None

    def __init__(self):
        super(QueryCacheManager, self).__init__()
        if is_cache_available() and self.cache is None:
            try:
                self.cache = get_cache()
            except Exception as e:
                self.logger.warning("Caching not available:" + str(e),
                                    exc_info=True)

    def get_query_cache(self):
        return self.cache<|MERGE_RESOLUTION|>--- conflicted
+++ resolved
@@ -482,13 +482,9 @@
             elif cn == self.TIME_INDEX_NAME:
                 values.append(e[self.TIME_INDEX_NAME])
             elif cn == FIWARE_SERVICEPATH:
-<<<<<<< HEAD
                 values.append(fiware_servicepath or '/')
-=======
-                values.append(fiware_servicepath or '')
             elif cn == 'instanceId':
                 values.append("urn:ngsi-ld:"+str(uuid4()))
->>>>>>> 055f0af4
             else:
                 # Normal attributes
                 try:
