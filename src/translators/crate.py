--- conflicted
+++ resolved
@@ -79,11 +79,7 @@
         """
         table_names = [self._et2tn(et, fiware_service) for et in entity_types]
         table_names.append(METADATA_TABLE_NAME)
-        # quote tables tables names
-        tn = []
-        for tname in table_names:
-            tn.append("\"" + tname + "\"")
-        self.cursor.execute("refresh table {}".format(','.join(tn)))
+        self.cursor.execute("refresh table {}".format(','.join(table_names)))
 
 
     def get_db_version(self):
@@ -268,16 +264,12 @@
         self._update_metadata_table(table_name, original_attrs)
 
         # Create Data Table
-<<<<<<< HEAD
         # NOTE. CrateDB identifiers (like column and table names) become case
         # sensitive when quoted like we do below in the CREATE TABLE statement.
         columns = ', '.join('"{}" {}'.format(cn.lower(), ct)
                             for cn, ct in table.items())
-=======
-        columns = ', '.join('{} {}'.format("\"" + self._ea2cn(cn) + "\"", ct) for cn, ct in table.items())
->>>>>>> 93f60bdb
         stmt = "create table if not exists {} ({}) with " \
-               "(number_of_replicas = '2-all')".format("\"" + table_name.replace(".", "\".\"") + "\"", columns)
+               "(number_of_replicas = '2-all')".format(table_name, columns)
         self.cursor.execute(stmt)
 
         # Gather attribute values
@@ -287,20 +279,11 @@
         for e in entities:
             values = self._preprocess_values(e, col_names, fiware_servicepath)
             entries.append(values)
-        # quote field name in case
-        col_names_q = []
-        for cn in col_names:
-            col_names_q.append("\"" + self._ea2cn(cn) + "\"")
+
         # Insert entities data
-<<<<<<< HEAD
         p1 = table_name
         p2 = ', '.join(['"{}"'.format(c.lower()) for c in col_names])
         p3 = ','.join(['?'] * len(col_names))
-=======
-        p1 = "\"" + table_name + "\""
-        p2 = ', '.join(col_names_q)
-        p3 = ','.join(['?'] * len(col_names_q))
->>>>>>> 93f60bdb
         stmt = "insert into {} ({}) values ({})".format(p1, p2, p3)
         self.cursor.executemany(stmt, entries)
         return self.cursor
@@ -686,7 +669,7 @@
         result = []
         for tn in table_names:
             op = "select {select_clause} " \
-                 "from \"{tn}\" " \
+                 "from {tn} " \
                  "{where_clause} " \
                  "{order_group_clause} " \
                  "limit {limit} offset {offset}".format(
@@ -829,7 +812,7 @@
                                               from_date,
                                               to_date,
                                               fiware_servicepath)
-        op = "delete from \"{}\" {}".format(table_name, where_clause)
+        op = "delete from {} {}".format(table_name, where_clause)
 
         try:
             self.cursor.execute(op)
@@ -851,7 +834,7 @@
                                                   from_date,
                                                   to_date,
                                                   fiware_servicepath)
-            op = "delete from \"{}\" {}".format(table_name, where_clause)
+            op = "delete from {} {}".format(table_name, where_clause)
             try:
                 self.cursor.execute(op)
             except exceptions.ProgrammingError as e:
@@ -861,13 +844,13 @@
 
         # Drop whole table
         try:
-            self.cursor.execute("select count(*) from \"{}\"".format(table_name))
+            self.cursor.execute("select count(*) from {}".format(table_name))
         except exceptions.ProgrammingError as e:
             logging.debug("{}".format(e))
             return 0
         count = self.cursor.fetchone()[0]
 
-        op = "drop table \"{}\"".format(table_name)
+        op = "drop table {}".format(table_name)
         try:
             self.cursor.execute(op)
         except exceptions.ProgrammingError as e:
@@ -918,9 +901,8 @@
 
         matching_types = []
         for et in all_types:
-            stmt = "select distinct(entity_type) from \"{}\" " \
+            stmt = "select distinct(entity_type) from {} " \
                    "where entity_id = ?".format(et)
-
             self.cursor.execute(stmt, [entity_id,])
             types = [t[0] for t in self.cursor.fetchall()]
             matching_types.extend(types)
